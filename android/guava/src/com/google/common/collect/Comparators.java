--- conflicted
+++ resolved
@@ -21,8 +21,8 @@
 import com.google.common.annotations.GwtCompatible;
 import java.util.Comparator;
 import java.util.Iterator;
-import org.jspecify.nullness.NullMarked;
-import org.jspecify.nullness.Nullable;
+import org.jspecify.annotations.NullMarked;
+import org.jspecify.annotations.Nullable;
 
 /**
  * Provides static methods for working with {@link Comparator} instances. For many other helpful
@@ -139,14 +139,9 @@
    *     comparator.
    * @since 30.0
    */
-<<<<<<< HEAD
-  @Beta
-  public static <T extends @Nullable Object> T min(T a, T b, Comparator<T> comparator) {
-=======
   @ParametricNullness
   public static <T extends @Nullable Object> T min(
       @ParametricNullness T a, @ParametricNullness T b, Comparator<T> comparator) {
->>>>>>> 28ee96ff
     return (comparator.compare(a, b) <= 0) ? a : b;
   }
 
@@ -182,14 +177,9 @@
    *     comparator.
    * @since 30.0
    */
-<<<<<<< HEAD
-  @Beta
-  public static <T extends @Nullable Object> T max(T a, T b, Comparator<T> comparator) {
-=======
   @ParametricNullness
   public static <T extends @Nullable Object> T max(
       @ParametricNullness T a, @ParametricNullness T b, Comparator<T> comparator) {
->>>>>>> 28ee96ff
     return (comparator.compare(a, b) >= 0) ? a : b;
   }
 }