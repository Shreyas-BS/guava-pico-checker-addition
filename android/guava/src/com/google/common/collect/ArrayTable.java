/*
 * Copyright (C) 2009 The Guava Authors
 *
 * Licensed under the Apache License, Version 2.0 (the "License");
 * you may not use this file except in compliance with the License.
 * You may obtain a copy of the License at
 *
 * http://www.apache.org/licenses/LICENSE-2.0
 *
 * Unless required by applicable law or agreed to in writing, software
 * distributed under the License is distributed on an "AS IS" BASIS,
 * WITHOUT WARRANTIES OR CONDITIONS OF ANY KIND, either express or implied.
 * See the License for the specific language governing permissions and
 * limitations under the License.
 */

package com.google.common.collect;

import static com.google.common.base.Preconditions.checkArgument;
import static com.google.common.base.Preconditions.checkElementIndex;
import static com.google.common.base.Preconditions.checkNotNull;
import static java.util.Collections.emptyMap;

import com.google.common.annotations.Beta;
import com.google.common.annotations.GwtCompatible;
import com.google.common.annotations.GwtIncompatible;
import com.google.common.base.Objects;
import com.google.common.collect.Maps.IteratorBasedAbstractMap;
import com.google.errorprone.annotations.CanIgnoreReturnValue;
import com.google.errorprone.annotations.DoNotCall;
import com.google.j2objc.annotations.WeakOuter;
import java.io.Serializable;
import java.lang.reflect.Array;
import java.util.Arrays;
import java.util.Collection;
import java.util.Iterator;
import java.util.Map;
import java.util.Set;
import javax.annotation.CheckForNull;
import org.checkerframework.checker.nullness.qual.Nullable;

/**
 * Fixed-size {@link Table} implementation backed by a two-dimensional array.
 *
 * <p><b>Warning:</b> {@code ArrayTable} is rarely the {@link Table} implementation you want. First,
 * it requires that the complete universe of rows and columns be specified at construction time.
 * Second, it is always backed by an array large enough to hold a value for every possible
 * combination of row and column keys. (This is rarely optimal unless the table is extremely dense.)
 * Finally, every possible combination of row and column keys is always considered to have a value
 * associated with it: It is not possible to "remove" a value, only to replace it with {@code null},
 * which will still appear when iterating over the table's contents in a foreach loop or a call to a
 * null-hostile method like {@link ImmutableTable#copyOf}. For alternatives, please see <a
 * href="https://github.com/google/guava/wiki/NewCollectionTypesExplained#table">the wiki</a>.
 *
 * <p>The allowed row and column keys must be supplied when the table is created. The table always
 * contains a mapping for every row key / column pair. The value corresponding to a given row and
 * column is null unless another value is provided.
 *
 * <p>The table's size is constant: the product of the number of supplied row keys and the number of
 * supplied column keys. The {@code remove} and {@code clear} methods are not supported by the table
 * or its views. The {@link #erase} and {@link #eraseAll} methods may be used instead.
 *
 * <p>The ordering of the row and column keys provided when the table is constructed determines the
 * iteration ordering across rows and columns in the table's views. None of the view iterators
 * support {@link Iterator#remove}. If the table is modified after an iterator is created, the
 * iterator remains valid.
 *
 * <p>This class requires less memory than the {@link HashBasedTable} and {@link TreeBasedTable}
 * implementations, except when the table is sparse.
 *
 * <p>Null row keys or column keys are not permitted.
 *
 * <p>This class provides methods involving the underlying array structure, where the array indices
 * correspond to the position of a row or column in the lists of allowed keys and values. See the
 * {@link #at}, {@link #set}, {@link #toArray}, {@link #rowKeyList}, and {@link #columnKeyList}
 * methods for more details.
 *
 * <p>Note that this implementation is not synchronized. If multiple threads access the same cell of
 * an {@code ArrayTable} concurrently and one of the threads modifies its value, there is no
 * guarantee that the new value will be fully visible to the other threads. To guarantee that
 * modifications are visible, synchronize access to the table. Unlike other {@code Table}
 * implementations, synchronization is unnecessary between a thread that writes to one cell and a
 * thread that reads from another.
 *
 * <p>See the Guava User Guide article on <a href=
 * "https://github.com/google/guava/wiki/NewCollectionTypesExplained#table"> {@code Table}</a>.
 *
 * @author Jared Levy
 * @since 10.0
 */
@Beta
@GwtCompatible(emulated = true)
@ElementTypesAreNonnullByDefault
public final class ArrayTable<R, C, V> extends AbstractTable<R, C, @Nullable V>
    implements Serializable {

  /**
   * Creates an {@code ArrayTable} filled with {@code null}.
   *
   * @param rowKeys row keys that may be stored in the generated table
   * @param columnKeys column keys that may be stored in the generated table
   * @throws NullPointerException if any of the provided keys is null
   * @throws IllegalArgumentException if {@code rowKeys} or {@code columnKeys} contains duplicates
   *     or if exactly one of {@code rowKeys} or {@code columnKeys} is empty.
   */
  public static <R, C, V> ArrayTable<R, C, V> create(
      Iterable<? extends R> rowKeys, Iterable<? extends C> columnKeys) {
    return new ArrayTable<>(rowKeys, columnKeys);
  }

  /*
   * TODO(jlevy): Add factory methods taking an Enum class, instead of an
   * iterable, to specify the allowed row keys and/or column keys. Note that
   * custom serialization logic is needed to support different enum sizes during
   * serialization and deserialization.
   */

  /**
   * Creates an {@code ArrayTable} with the mappings in the provided table.
   *
   * <p>If {@code table} includes a mapping with row key {@code r} and a separate mapping with
   * column key {@code c}, the returned table contains a mapping with row key {@code r} and column
   * key {@code c}. If that row key / column key pair in not in {@code table}, the pair maps to
   * {@code null} in the generated table.
   *
   * <p>The returned table allows subsequent {@code put} calls with the row keys in {@code
   * table.rowKeySet()} and the column keys in {@code table.columnKeySet()}. Calling {@link #put}
   * with other keys leads to an {@code IllegalArgumentException}.
   *
   * <p>The ordering of {@code table.rowKeySet()} and {@code table.columnKeySet()} determines the
   * row and column iteration ordering of the returned table.
   *
   * @throws NullPointerException if {@code table} has a null key
   */
<<<<<<< HEAD
  public static <R, C, V> ArrayTable<R, C, V> create(Table<R, C, V> table) {
    return (table instanceof ArrayTable<?, ?, ?>)
        ? new ArrayTable<>((ArrayTable<R, C, V>) table)
        : new ArrayTable<>(table);
=======
  public static <R, C, V> ArrayTable<R, C, V> create(Table<R, C, ? extends @Nullable V> table) {
    return (table instanceof ArrayTable)
        ? new ArrayTable<R, C, V>((ArrayTable<R, C, V>) table)
        : new ArrayTable<R, C, V>(table);
>>>>>>> d2c202ad
  }

  private final ImmutableList<R> rowList;
  private final ImmutableList<C> columnList;

  // TODO(jlevy): Add getters returning rowKeyToIndex and columnKeyToIndex?
  private final ImmutableMap<R, Integer> rowKeyToIndex;
  private final ImmutableMap<C, Integer> columnKeyToIndex;
  private final @Nullable V[][] array;

  private ArrayTable(Iterable<? extends R> rowKeys, Iterable<? extends C> columnKeys) {
    this.rowList = ImmutableList.copyOf(rowKeys);
    this.columnList = ImmutableList.copyOf(columnKeys);
    checkArgument(rowList.isEmpty() == columnList.isEmpty());

    /*
     * TODO(jlevy): Support only one of rowKey / columnKey being empty? If we
     * do, when columnKeys is empty but rowKeys isn't, rowKeyList() can contain
     * elements but rowKeySet() will be empty and containsRow() won't
     * acknowledge them.
     */
    rowKeyToIndex = Maps.indexMap(rowList);
    columnKeyToIndex = Maps.indexMap(columnList);

    @SuppressWarnings("unchecked")
    @Nullable
    V[][] tmpArray = (@Nullable V[][]) new Object[rowList.size()][columnList.size()];
    array = tmpArray;
    // Necessary because in GWT the arrays are initialized with "undefined" instead of null.
    eraseAll();
  }

  private ArrayTable(Table<R, C, ? extends @Nullable V> table) {
    this(table.rowKeySet(), table.columnKeySet());
    putAll(table);
  }

  private ArrayTable(ArrayTable<R, C, V> table) {
    rowList = table.rowList;
    columnList = table.columnList;
    rowKeyToIndex = table.rowKeyToIndex;
    columnKeyToIndex = table.columnKeyToIndex;
    @SuppressWarnings("unchecked")
    @Nullable
    V[][] copy = (@Nullable V[][]) new Object[rowList.size()][columnList.size()];
    array = copy;
    for (int i = 0; i < rowList.size(); i++) {
      System.arraycopy(table.array[i], 0, copy[i], 0, table.array[i].length);
    }
  }

  private abstract static class ArrayMap<K, V extends @Nullable Object>
      extends IteratorBasedAbstractMap<K, V> {
    private final ImmutableMap<K, Integer> keyIndex;

    private ArrayMap(ImmutableMap<K, Integer> keyIndex) {
      this.keyIndex = keyIndex;
    }

    @Override
    public Set<K> keySet() {
      return keyIndex.keySet();
    }

    K getKey(int index) {
      return keyIndex.keySet().asList().get(index);
    }

    abstract String getKeyRole();

    @ParametricNullness
    abstract V getValue(int index);

    @ParametricNullness
    abstract V setValue(int index, @ParametricNullness V newValue);

    @Override
    public int size() {
      return keyIndex.size();
    }

    @Override
    public boolean isEmpty() {
      return keyIndex.isEmpty();
    }

    Entry<K, V> getEntry(final int index) {
      checkElementIndex(index, size());
      return new AbstractMapEntry<K, V>() {
        @Override
        public K getKey() {
          return ArrayMap.this.getKey(index);
        }

        @Override
        @ParametricNullness
        public V getValue() {
          return ArrayMap.this.getValue(index);
        }

        @Override
        @ParametricNullness
        public V setValue(@ParametricNullness V value) {
          return ArrayMap.this.setValue(index, value);
        }
      };
    }

    @Override
    Iterator<Entry<K, V>> entryIterator() {
      return new AbstractIndexedListIterator<Entry<K, V>>(size()) {
        @Override
        protected Entry<K, V> get(final int index) {
          return getEntry(index);
        }
      };
    }

    // TODO(lowasser): consider an optimized values() implementation

    @Override
    public boolean containsKey(@CheckForNull Object key) {
      return keyIndex.containsKey(key);
    }

    @CheckForNull
    @Override
    public V get(@CheckForNull Object key) {
      Integer index = keyIndex.get(key);
      if (index == null) {
        return null;
      } else {
        return getValue(index);
      }
    }

    @Override
    @CheckForNull
    public V put(K key, @ParametricNullness V value) {
      Integer index = keyIndex.get(key);
      if (index == null) {
        throw new IllegalArgumentException(
            getKeyRole() + " " + key + " not in " + keyIndex.keySet());
      }
      return setValue(index, value);
    }

    @Override
    @CheckForNull
    public V remove(@CheckForNull Object key) {
      throw new UnsupportedOperationException();
    }

    @Override
    public void clear() {
      throw new UnsupportedOperationException();
    }
  }

  /**
   * Returns, as an immutable list, the row keys provided when the table was constructed, including
   * those that are mapped to null values only.
   */
  public ImmutableList<R> rowKeyList() {
    return rowList;
  }

  /**
   * Returns, as an immutable list, the column keys provided when the table was constructed,
   * including those that are mapped to null values only.
   */
  public ImmutableList<C> columnKeyList() {
    return columnList;
  }

  /**
   * Returns the value corresponding to the specified row and column indices. The same value is
   * returned by {@code get(rowKeyList().get(rowIndex), columnKeyList().get(columnIndex))}, but this
   * method runs more quickly.
   *
   * @param rowIndex position of the row key in {@link #rowKeyList()}
   * @param columnIndex position of the row key in {@link #columnKeyList()}
   * @return the value with the specified row and column
   * @throws IndexOutOfBoundsException if either index is negative, {@code rowIndex} is greater than
   *     or equal to the number of allowed row keys, or {@code columnIndex} is greater than or equal
   *     to the number of allowed column keys
   */
  @CheckForNull
  public V at(int rowIndex, int columnIndex) {
    // In GWT array access never throws IndexOutOfBoundsException.
    checkElementIndex(rowIndex, rowList.size());
    checkElementIndex(columnIndex, columnList.size());
    return array[rowIndex][columnIndex];
  }

  /**
   * Associates {@code value} with the specified row and column indices. The logic {@code
   * put(rowKeyList().get(rowIndex), columnKeyList().get(columnIndex), value)} has the same
   * behavior, but this method runs more quickly.
   *
   * @param rowIndex position of the row key in {@link #rowKeyList()}
   * @param columnIndex position of the row key in {@link #columnKeyList()}
   * @param value value to store in the table
   * @return the previous value with the specified row and column
   * @throws IndexOutOfBoundsException if either index is negative, {@code rowIndex} is greater than
   *     or equal to the number of allowed row keys, or {@code columnIndex} is greater than or equal
   *     to the number of allowed column keys
   */
  @CanIgnoreReturnValue
  @CheckForNull
  public V set(int rowIndex, int columnIndex, @CheckForNull V value) {
    // In GWT array access never throws IndexOutOfBoundsException.
    checkElementIndex(rowIndex, rowList.size());
    checkElementIndex(columnIndex, columnList.size());
    V oldValue = array[rowIndex][columnIndex];
    array[rowIndex][columnIndex] = value;
    return oldValue;
  }

  /**
   * Returns a two-dimensional array with the table contents. The row and column indices correspond
   * to the positions of the row and column in the iterables provided during table construction. If
   * the table lacks a mapping for a given row and column, the corresponding array element is null.
   *
   * <p>Subsequent table changes will not modify the array, and vice versa.
   *
   * @param valueClass class of values stored in the returned array
   */
  @GwtIncompatible // reflection
  public @Nullable V[][] toArray(Class<V> valueClass) {
    @SuppressWarnings("unchecked") // TODO: safe?
    @Nullable
    V[][] copy = (@Nullable V[][]) Array.newInstance(valueClass, rowList.size(), columnList.size());
    for (int i = 0; i < rowList.size(); i++) {
      System.arraycopy(array[i], 0, copy[i], 0, array[i].length);
    }
    return copy;
  }

  /**
   * Not supported. Use {@link #eraseAll} instead.
   *
   * @throws UnsupportedOperationException always
   * @deprecated Use {@link #eraseAll}
   */
  @DoNotCall("Always throws UnsupportedOperationException")
  @Override
  @Deprecated
  public void clear() {
    throw new UnsupportedOperationException();
  }

  /** Associates the value {@code null} with every pair of allowed row and column keys. */
  public void eraseAll() {
    for (@Nullable V[] row : array) {
      Arrays.fill(row, null);
    }
  }

  /**
   * Returns {@code true} if the provided keys are among the keys provided when the table was
   * constructed.
   */
  @Override
  public boolean contains(@CheckForNull Object rowKey, @CheckForNull Object columnKey) {
    return containsRow(rowKey) && containsColumn(columnKey);
  }

  /**
   * Returns {@code true} if the provided column key is among the column keys provided when the
   * table was constructed.
   */
  @Override
  public boolean containsColumn(@CheckForNull Object columnKey) {
    return columnKeyToIndex.containsKey(columnKey);
  }

  /**
   * Returns {@code true} if the provided row key is among the row keys provided when the table was
   * constructed.
   */
  @Override
  public boolean containsRow(@CheckForNull Object rowKey) {
    return rowKeyToIndex.containsKey(rowKey);
  }

  @Override
  public boolean containsValue(@CheckForNull Object value) {
    for (@Nullable V[] row : array) {
      for (V element : row) {
        if (Objects.equal(value, element)) {
          return true;
        }
      }
    }
    return false;
  }

  @Override
  @CheckForNull
  public V get(@CheckForNull Object rowKey, @CheckForNull Object columnKey) {
    Integer rowIndex = rowKeyToIndex.get(rowKey);
    Integer columnIndex = columnKeyToIndex.get(columnKey);
    return (rowIndex == null || columnIndex == null) ? null : at(rowIndex, columnIndex);
  }

  /**
   * Returns {@code true} if {@code rowKeyList().size == 0} or {@code columnKeyList().size() == 0}.
   */
  @Override
  public boolean isEmpty() {
    return rowList.isEmpty() || columnList.isEmpty();
  }

  /**
   * {@inheritDoc}
   *
   * @throws IllegalArgumentException if {@code rowKey} is not in {@link #rowKeySet()} or {@code
   *     columnKey} is not in {@link #columnKeySet()}.
   */
  @CanIgnoreReturnValue
  @Override
  @CheckForNull
  public V put(R rowKey, C columnKey, @CheckForNull V value) {
    checkNotNull(rowKey);
    checkNotNull(columnKey);
    Integer rowIndex = rowKeyToIndex.get(rowKey);
    checkArgument(rowIndex != null, "Row %s not in %s", rowKey, rowList);
    Integer columnIndex = columnKeyToIndex.get(columnKey);
    checkArgument(columnIndex != null, "Column %s not in %s", columnKey, columnList);
    return set(rowIndex, columnIndex, value);
  }

  /*
   * TODO(jlevy): Consider creating a merge() method, similar to putAll() but
   * copying non-null values only.
   */

  /**
   * {@inheritDoc}
   *
   * <p>If {@code table} is an {@code ArrayTable}, its null values will be stored in this table,
   * possibly replacing values that were previously non-null.
   *
   * @throws NullPointerException if {@code table} has a null key
   * @throws IllegalArgumentException if any of the provided table's row keys or column keys is not
   *     in {@link #rowKeySet()} or {@link #columnKeySet()}
   */
  @Override
  public void putAll(Table<? extends R, ? extends C, ? extends @Nullable V> table) {
    super.putAll(table);
  }

  /**
   * Not supported. Use {@link #erase} instead.
   *
   * @throws UnsupportedOperationException always
   * @deprecated Use {@link #erase}
   */
  @DoNotCall("Always throws UnsupportedOperationException")
  @CanIgnoreReturnValue
  @Override
  @Deprecated
  @CheckForNull
  public V remove(@CheckForNull Object rowKey, @CheckForNull Object columnKey) {
    throw new UnsupportedOperationException();
  }

  /**
   * Associates the value {@code null} with the specified keys, assuming both keys are valid. If
   * either key is null or isn't among the keys provided during construction, this method has no
   * effect.
   *
   * <p>This method is equivalent to {@code put(rowKey, columnKey, null)} when both provided keys
   * are valid.
   *
   * @param rowKey row key of mapping to be erased
   * @param columnKey column key of mapping to be erased
   * @return the value previously associated with the keys, or {@code null} if no mapping existed
   *     for the keys
   */
  @CanIgnoreReturnValue
  @CheckForNull
  public V erase(@CheckForNull Object rowKey, @CheckForNull Object columnKey) {
    Integer rowIndex = rowKeyToIndex.get(rowKey);
    Integer columnIndex = columnKeyToIndex.get(columnKey);
    if (rowIndex == null || columnIndex == null) {
      return null;
    }
    return set(rowIndex, columnIndex, null);
  }

  /**
   * Associates the value {@code null} with the entire row for the specified key, assuming key is valid. If
   * key is null or isn't among the keys provided during construction, this method has no effect.
   *
   * @param rowKey row key of row to be erased
   * @since NEXT
   */
  public void eraseRow(@NullableDecl Object rowKey) {
    Integer rowIndex = rowKeyToIndex.get(rowKey);
    if (rowIndex == null) {
      return;
    }
    checkElementIndex(rowIndex, rowList.size());
    Arrays.fill(array[rowIndex], null);
  }

  /**
   * Associates the value {@code null} with the entire column for the specified key, assuming key is valid. If
   * key is null or isn't among the keys provided during construction, this method has no effect.
   *
   * @param columnKey column key of column to be erased
   * @since NEXT
   */
  public void eraseColumn(@NullableDecl Object columnKey) {
    Integer columnIndex = columnKeyToIndex.get(columnKey);
    if (columnIndex == null) {
      return;
    }
    checkElementIndex(columnIndex, columnList.size());
    for (int i = 0; i < rowList.size(); i++) {
      set(i, columnIndex, null);
    }
  }

  @Override
  public int size() {
    return rowList.size() * columnList.size();
  }

  /**
   * Returns an unmodifiable set of all row key / column key / value triplets. Changes to the table
   * will update the returned set.
   *
   * <p>The returned set's iterator traverses the mappings with the first row key, the mappings with
   * the second row key, and so on.
   *
   * <p>The value in the returned cells may change if the table subsequently changes.
   *
   * @return set of table cells consisting of row key / column key / value triplets
   */
  @Override
  public Set<Cell<R, C, @Nullable V>> cellSet() {
    return super.cellSet();
  }

  @Override
  Iterator<Cell<R, C, @Nullable V>> cellIterator() {
    return new AbstractIndexedListIterator<Cell<R, C, @Nullable V>>(size()) {
      @Override
      protected Cell<R, C, @Nullable V> get(final int index) {
        return getCell(index);
      }
    };
  }

  private Cell<R, C, @Nullable V> getCell(final int index) {
    return new Tables.AbstractCell<R, C, @Nullable V>() {
      final int rowIndex = index / columnList.size();
      final int columnIndex = index % columnList.size();

      @Override
      public R getRowKey() {
        return rowList.get(rowIndex);
      }

      @Override
      public C getColumnKey() {
        return columnList.get(columnIndex);
      }

      @Override
      @CheckForNull
      public V getValue() {
        return at(rowIndex, columnIndex);
      }
    };
  }

  @CheckForNull
  private V getValue(int index) {
    int rowIndex = index / columnList.size();
    int columnIndex = index % columnList.size();
    return at(rowIndex, columnIndex);
  }

  /**
   * Returns a view of all mappings that have the given column key. If the column key isn't in
   * {@link #columnKeySet()}, an empty immutable map is returned.
   *
   * <p>Otherwise, for each row key in {@link #rowKeySet()}, the returned map associates the row key
   * with the corresponding value in the table. Changes to the returned map will update the
   * underlying table, and vice versa.
   *
   * @param columnKey key of column to search for in the table
   * @return the corresponding map from row keys to values
   */
  @Override
  public Map<R, @Nullable V> column(C columnKey) {
    checkNotNull(columnKey);
    Integer columnIndex = columnKeyToIndex.get(columnKey);
    if (columnIndex == null) {
      return emptyMap();
    } else {
      return new Column(columnIndex);
    }
  }

  private class Column extends ArrayMap<R, @Nullable V> {
    final int columnIndex;

    Column(int columnIndex) {
      super(rowKeyToIndex);
      this.columnIndex = columnIndex;
    }

    @Override
    String getKeyRole() {
      return "Row";
    }

    @Override
    @CheckForNull
    V getValue(int index) {
      return at(index, columnIndex);
    }

    @Override
    @CheckForNull
    V setValue(int index, @CheckForNull V newValue) {
      return set(index, columnIndex, newValue);
    }
  }

  /**
   * Returns an immutable set of the valid column keys, including those that are associated with
   * null values only.
   *
   * @return immutable set of column keys
   */
  @Override
  public ImmutableSet<C> columnKeySet() {
    return columnKeyToIndex.keySet();
  }

  @CheckForNull private transient ColumnMap columnMap;

  @Override
  public Map<C, Map<R, @Nullable V>> columnMap() {
    ColumnMap map = columnMap;
    return (map == null) ? columnMap = new ColumnMap() : map;
  }

  @WeakOuter
  private class ColumnMap extends ArrayMap<C, Map<R, @Nullable V>> {
    private ColumnMap() {
      super(columnKeyToIndex);
    }

    @Override
    String getKeyRole() {
      return "Column";
    }

    @Override
    Map<R, @Nullable V> getValue(int index) {
      return new Column(index);
    }

    @Override
    Map<R, @Nullable V> setValue(int index, Map<R, @Nullable V> newValue) {
      throw new UnsupportedOperationException();
    }

    @Override
    @CheckForNull
    public Map<R, @Nullable V> put(C key, Map<R, @Nullable V> value) {
      throw new UnsupportedOperationException();
    }
  }

  /**
   * Returns a view of all mappings that have the given row key. If the row key isn't in {@link
   * #rowKeySet()}, an empty immutable map is returned.
   *
   * <p>Otherwise, for each column key in {@link #columnKeySet()}, the returned map associates the
   * column key with the corresponding value in the table. Changes to the returned map will update
   * the underlying table, and vice versa.
   *
   * @param rowKey key of row to search for in the table
   * @return the corresponding map from column keys to values
   */
  @Override
  public Map<C, @Nullable V> row(R rowKey) {
    checkNotNull(rowKey);
    Integer rowIndex = rowKeyToIndex.get(rowKey);
    if (rowIndex == null) {
      return emptyMap();
    } else {
      return new Row(rowIndex);
    }
  }

  private class Row extends ArrayMap<C, @Nullable V> {
    final int rowIndex;

    Row(int rowIndex) {
      super(columnKeyToIndex);
      this.rowIndex = rowIndex;
    }

    @Override
    String getKeyRole() {
      return "Column";
    }

    @Override
    @CheckForNull
    V getValue(int index) {
      return at(rowIndex, index);
    }

    @Override
    @CheckForNull
    V setValue(int index, @CheckForNull V newValue) {
      return set(rowIndex, index, newValue);
    }
  }

  /**
   * Returns an immutable set of the valid row keys, including those that are associated with null
   * values only.
   *
   * @return immutable set of row keys
   */
  @Override
  public ImmutableSet<R> rowKeySet() {
    return rowKeyToIndex.keySet();
  }

  @CheckForNull private transient RowMap rowMap;

  @Override
  public Map<R, Map<C, @Nullable V>> rowMap() {
    RowMap map = rowMap;
    return (map == null) ? rowMap = new RowMap() : map;
  }

  @WeakOuter
  private class RowMap extends ArrayMap<R, Map<C, @Nullable V>> {
    private RowMap() {
      super(rowKeyToIndex);
    }

    @Override
    String getKeyRole() {
      return "Row";
    }

    @Override
    Map<C, @Nullable V> getValue(int index) {
      return new Row(index);
    }

    @Override
    Map<C, @Nullable V> setValue(int index, Map<C, @Nullable V> newValue) {
      throw new UnsupportedOperationException();
    }

    @Override
    @CheckForNull
    public Map<C, @Nullable V> put(R key, Map<C, @Nullable V> value) {
      throw new UnsupportedOperationException();
    }
  }

  /**
   * Returns an unmodifiable collection of all values, which may contain duplicates. Changes to the
   * table will update the returned collection.
   *
   * <p>The returned collection's iterator traverses the values of the first row key, the values of
   * the second row key, and so on.
   *
   * @return collection of values
   */
  @Override
  public Collection<@Nullable V> values() {
    return super.values();
  }

  @Override
  Iterator<@Nullable V> valuesIterator() {
    return new AbstractIndexedListIterator<@Nullable V>(size()) {
      @Override
      @CheckForNull
      protected V get(int index) {
        return getValue(index);
      }
    };
  }

  private static final long serialVersionUID = 0;
}<|MERGE_RESOLUTION|>--- conflicted
+++ resolved
@@ -132,17 +132,10 @@
    *
    * @throws NullPointerException if {@code table} has a null key
    */
-<<<<<<< HEAD
-  public static <R, C, V> ArrayTable<R, C, V> create(Table<R, C, V> table) {
-    return (table instanceof ArrayTable<?, ?, ?>)
-        ? new ArrayTable<>((ArrayTable<R, C, V>) table)
-        : new ArrayTable<>(table);
-=======
   public static <R, C, V> ArrayTable<R, C, V> create(Table<R, C, ? extends @Nullable V> table) {
     return (table instanceof ArrayTable)
         ? new ArrayTable<R, C, V>((ArrayTable<R, C, V>) table)
         : new ArrayTable<R, C, V>(table);
->>>>>>> d2c202ad
   }
 
   private final ImmutableList<R> rowList;
