/*
 * Copyright (C) 2007 The Guava Authors
 *
 * Licensed under the Apache License, Version 2.0 (the "License");
 * you may not use this file except in compliance with the License.
 * You may obtain a copy of the License at
 *
 * http://www.apache.org/licenses/LICENSE-2.0
 *
 * Unless required by applicable law or agreed to in writing, software
 * distributed under the License is distributed on an "AS IS" BASIS,
 * WITHOUT WARRANTIES OR CONDITIONS OF ANY KIND, either express or implied.
 * See the License for the specific language governing permissions and
 * limitations under the License.
 */

package com.google.common.collect;

import static com.google.common.base.Preconditions.checkArgument;
import static com.google.common.base.Preconditions.checkNotNull;
import static com.google.common.collect.CollectPreconditions.checkNonnegative;
import static com.google.common.collect.CollectPreconditions.checkRemove;
import static java.util.Objects.requireNonNull;

import com.google.common.annotations.Beta;
import com.google.common.annotations.GwtCompatible;
import com.google.common.base.Objects;
import com.google.common.base.Predicate;
import com.google.common.base.Predicates;
import com.google.common.collect.Multiset.Entry;
import com.google.common.math.IntMath;
import com.google.common.primitives.Ints;
import com.google.errorprone.annotations.CanIgnoreReturnValue;
import java.io.Serializable;
import java.util.Arrays;
import java.util.Collection;
import java.util.Collections;
import java.util.Comparator;
import java.util.Iterator;
import java.util.NoSuchElementException;
import java.util.Set;
import javax.annotation.CheckForNull;
import org.jspecify.nullness.NullMarked;
import org.jspecify.nullness.Nullable;

/**
 * Provides static utility methods for creating and working with {@link Multiset} instances.
 *
 * <p>See the Guava User Guide article on <a href=
 * "https://github.com/google/guava/wiki/CollectionUtilitiesExplained#multisets">{@code
 * Multisets}</a>.
 *
 * @author Kevin Bourrillion
 * @author Mike Bostock
 * @author Louis Wasserman
 * @since 2.0
 */
@GwtCompatible
@NullMarked
public final class Multisets {
  private Multisets() {}

  /**
   * Returns an unmodifiable view of the specified multiset. Query operations on the returned
   * multiset "read through" to the specified multiset, and attempts to modify the returned multiset
   * result in an {@link UnsupportedOperationException}.
   *
   * <p>The returned multiset will be serializable if the specified multiset is serializable.
   *
   * @param multiset the multiset for which an unmodifiable view is to be generated
   * @return an unmodifiable view of the multiset
   */
  public static <E extends @Nullable Object> Multiset<E> unmodifiableMultiset(
      Multiset<? extends E> multiset) {
    if (multiset instanceof UnmodifiableMultiset || multiset instanceof ImmutableMultiset) {
      @SuppressWarnings("unchecked") // Since it's unmodifiable, the covariant cast is safe
      Multiset<E> result = (Multiset<E>) multiset;
      return result;
    }
    return new UnmodifiableMultiset<E>(checkNotNull(multiset));
  }

  /**
   * Simply returns its argument.
   *
   * @deprecated no need to use this
   * @since 10.0
   */
  @Deprecated
  public static <E> Multiset<E> unmodifiableMultiset(ImmutableMultiset<E> multiset) {
    return checkNotNull(multiset);
  }

  static class UnmodifiableMultiset<E extends @Nullable Object> extends ForwardingMultiset<E>
      implements Serializable {
    final Multiset<? extends E> delegate;

    UnmodifiableMultiset(Multiset<? extends E> delegate) {
      this.delegate = delegate;
    }

    @SuppressWarnings("unchecked")
    @Override
    protected Multiset<E> delegate() {
      // This is safe because all non-covariant methods are overridden
      return (Multiset<E>) delegate;
    }

    @CheckForNull transient Set<E> elementSet;

    Set<E> createElementSet() {
      return Collections.<E>unmodifiableSet(delegate.elementSet());
    }

    @Override
    public Set<E> elementSet() {
      Set<E> es = elementSet;
      return (es == null) ? elementSet = createElementSet() : es;
    }

    @CheckForNull transient Set<Multiset.Entry<E>> entrySet;

    @SuppressWarnings("unchecked")
    @Override
    public Set<Multiset.Entry<E>> entrySet() {
      Set<Multiset.Entry<E>> es = entrySet;
      return (es == null)
          // Safe because the returned set is made unmodifiable and Entry
          // itself is readonly
          ? entrySet = (Set) Collections.unmodifiableSet(delegate.entrySet())
          : es;
    }

    @Override
    public Iterator<E> iterator() {
      return Iterators.<E>unmodifiableIterator(delegate.iterator());
    }

    @Override
    public boolean add(E element) {
      throw new UnsupportedOperationException();
    }

    @Override
<<<<<<< HEAD
    public int add(E element, int occurences) {
=======
    public int add(@ParametricNullness E element, int occurrences) {
>>>>>>> 28ee96ff
      throw new UnsupportedOperationException();
    }

    @Override
    public boolean addAll(Collection<? extends E> elementsToAdd) {
      throw new UnsupportedOperationException();
    }

    @Override
    public boolean remove(@CheckForNull Object element) {
      throw new UnsupportedOperationException();
    }

    @Override
    public int remove(@CheckForNull Object element, int occurrences) {
      throw new UnsupportedOperationException();
    }

    @Override
    public boolean removeAll(Collection<?> elementsToRemove) {
      throw new UnsupportedOperationException();
    }

    @Override
    public boolean retainAll(Collection<?> elementsToRetain) {
      throw new UnsupportedOperationException();
    }

    @Override
    public void clear() {
      throw new UnsupportedOperationException();
    }

    @Override
    public int setCount(E element, int count) {
      throw new UnsupportedOperationException();
    }

    @Override
    public boolean setCount(E element, int oldCount, int newCount) {
      throw new UnsupportedOperationException();
    }

    private static final long serialVersionUID = 0;
  }

  /**
   * Returns an unmodifiable view of the specified sorted multiset. Query operations on the returned
   * multiset "read through" to the specified multiset, and attempts to modify the returned multiset
   * result in an {@link UnsupportedOperationException}.
   *
   * <p>The returned multiset will be serializable if the specified multiset is serializable.
   *
   * @param sortedMultiset the sorted multiset for which an unmodifiable view is to be generated
   * @return an unmodifiable view of the multiset
   * @since 11.0
   */
  @Beta
  public static <E extends @Nullable Object> SortedMultiset<E> unmodifiableSortedMultiset(
      SortedMultiset<E> sortedMultiset) {
    // it's in its own file so it can be emulated for GWT
    return new UnmodifiableSortedMultiset<E>(checkNotNull(sortedMultiset));
  }

  /**
   * Returns an immutable multiset entry with the specified element and count. The entry will be
   * serializable if {@code e} is.
   *
   * @param e the element to be associated with the returned entry
   * @param n the count to be associated with the returned entry
   * @throws IllegalArgumentException if {@code n} is negative
   */
  public static <E extends @Nullable Object> Multiset.Entry<E> immutableEntry(E e, int n) {
    return new ImmutableEntry<E>(e, n);
  }

  static class ImmutableEntry<E extends @Nullable Object> extends AbstractEntry<E>
      implements Serializable {
    private final E element;
    private final int count;

    ImmutableEntry(E element, int count) {
      this.element = element;
      this.count = count;
      checkNonnegative(count, "count");
    }

    @Override
    public final E getElement() {
      return element;
    }

    @Override
    public final int getCount() {
      return count;
    }

    @CheckForNull
    public ImmutableEntry<E> nextInBucket() {
      return null;
    }

    private static final long serialVersionUID = 0;
  }

  /**
   * Returns a view of the elements of {@code unfiltered} that satisfy a predicate. The returned
   * multiset is a live view of {@code unfiltered}; changes to one affect the other.
   *
   * <p>The resulting multiset's iterators, and those of its {@code entrySet()} and {@code
   * elementSet()}, do not support {@code remove()}. However, all other multiset methods supported
   * by {@code unfiltered} are supported by the returned multiset. When given an element that
   * doesn't satisfy the predicate, the multiset's {@code add()} and {@code addAll()} methods throw
   * an {@link IllegalArgumentException}. When methods such as {@code removeAll()} and {@code
   * clear()} are called on the filtered multiset, only elements that satisfy the filter will be
   * removed from the underlying multiset.
   *
   * <p>The returned multiset isn't threadsafe or serializable, even if {@code unfiltered} is.
   *
   * <p>Many of the filtered multiset's methods, such as {@code size()}, iterate across every
   * element in the underlying multiset and determine which elements satisfy the filter. When a live
   * view is <i>not</i> needed, it may be faster to copy the returned multiset and use the copy.
   *
   * <p><b>Warning:</b> {@code predicate} must be <i>consistent with equals</i>, as documented at
   * {@link Predicate#apply}. Do not provide a predicate such as {@code
   * Predicates.instanceOf(ArrayList.class)}, which is inconsistent with equals. (See {@link
   * Iterables#filter(Iterable, Class)} for related functionality.)
   *
   * @since 14.0
   */
  @Beta
  public static <E extends @Nullable Object> Multiset<E> filter(
      Multiset<E> unfiltered, Predicate<? super E> predicate) {
    if (unfiltered instanceof FilteredMultiset) {
      // Support clear(), removeAll(), and retainAll() when filtering a filtered
      // collection.
      FilteredMultiset<E> filtered = (FilteredMultiset<E>) unfiltered;
      Predicate<E> combinedPredicate = Predicates.<E>and(filtered.predicate, predicate);
      return new FilteredMultiset<E>(filtered.unfiltered, combinedPredicate);
    }
    return new FilteredMultiset<E>(unfiltered, predicate);
  }

  private static final class FilteredMultiset<E extends @Nullable Object> extends ViewMultiset<E> {
    final Multiset<E> unfiltered;
    final Predicate<? super E> predicate;

    FilteredMultiset(Multiset<E> unfiltered, Predicate<? super E> predicate) {
      this.unfiltered = checkNotNull(unfiltered);
      this.predicate = checkNotNull(predicate);
    }

    @Override
    public UnmodifiableIterator<E> iterator() {
      return Iterators.filter(unfiltered.iterator(), predicate);
    }

    @Override
    Set<E> createElementSet() {
      return Sets.filter(unfiltered.elementSet(), predicate);
    }

    @Override
    Iterator<E> elementIterator() {
      throw new AssertionError("should never be called");
    }

    @Override
    Set<Entry<E>> createEntrySet() {
      return Sets.filter(
          unfiltered.entrySet(),
          new Predicate<Entry<E>>() {
            @Override
            public boolean apply(Entry<E> entry) {
              return predicate.apply(entry.getElement());
            }
          });
    }

    @Override
    Iterator<Entry<E>> entryIterator() {
      throw new AssertionError("should never be called");
    }

    @Override
    public int count(@CheckForNull Object element) {
      int count = unfiltered.count(element);
      if (count > 0) {
        @SuppressWarnings("unchecked") // element is equal to an E
        E e = (E) element;
        return predicate.apply(e) ? count : 0;
      }
      return 0;
    }

    @Override
    public int add(E element, int occurrences) {
      checkArgument(
          predicate.apply(element), "Element %s does not match predicate %s", element, predicate);
      return unfiltered.add(element, occurrences);
    }

    @Override
    public int remove(@CheckForNull Object element, int occurrences) {
      checkNonnegative(occurrences, "occurrences");
      if (occurrences == 0) {
        return count(element);
      } else {
        return contains(element) ? unfiltered.remove(element, occurrences) : 0;
      }
    }
  }

  /**
   * Returns the expected number of distinct elements given the specified elements. The number of
   * distinct elements is only computed if {@code elements} is an instance of {@code Multiset};
   * otherwise the default value of 11 is returned.
   */
  static int inferDistinctElements(Iterable<?> elements) {
    if (elements instanceof Multiset) {
      return ((Multiset<?>) elements).elementSet().size();
    }
    return 11; // initial capacity will be rounded up to 16
  }

  /**
   * Returns an unmodifiable view of the union of two multisets. In the returned multiset, the count
   * of each element is the <i>maximum</i> of its counts in the two backing multisets. The iteration
   * order of the returned multiset matches that of the element set of {@code multiset1} followed by
   * the members of the element set of {@code multiset2} that are not contained in {@code
   * multiset1}, with repeated occurrences of the same element appearing consecutively.
   *
   * <p>Results are undefined if {@code multiset1} and {@code multiset2} are based on different
   * equivalence relations (as {@code HashMultiset} and {@code TreeMultiset} are).
   *
   * @since 14.0
   */
  @Beta
  public static <E extends @Nullable Object> Multiset<E> union(
      final Multiset<? extends E> multiset1, final Multiset<? extends E> multiset2) {
    checkNotNull(multiset1);
    checkNotNull(multiset2);

    return new ViewMultiset<E>() {
      @Override
      public boolean contains(@CheckForNull Object element) {
        return multiset1.contains(element) || multiset2.contains(element);
      }

      @Override
      public boolean isEmpty() {
        return multiset1.isEmpty() && multiset2.isEmpty();
      }

      @Override
      public int count(@CheckForNull Object element) {
        return Math.max(multiset1.count(element), multiset2.count(element));
      }

      @Override
      Set<E> createElementSet() {
        return Sets.union(multiset1.elementSet(), multiset2.elementSet());
      }

      @Override
      Iterator<E> elementIterator() {
        throw new AssertionError("should never be called");
      }

      @Override
      Iterator<Entry<E>> entryIterator() {
        final Iterator<? extends Entry<? extends E>> iterator1 = multiset1.entrySet().iterator();
        final Iterator<? extends Entry<? extends E>> iterator2 = multiset2.entrySet().iterator();
        // TODO(lowasser): consider making the entries live views
        return new AbstractIterator<Entry<E>>() {
          @Override
          @CheckForNull
          protected Entry<E> computeNext() {
            if (iterator1.hasNext()) {
              Entry<? extends E> entry1 = iterator1.next();
              E element = entry1.getElement();
              int count = Math.max(entry1.getCount(), multiset2.count(element));
              return immutableEntry(element, count);
            }
            while (iterator2.hasNext()) {
              Entry<? extends E> entry2 = iterator2.next();
              E element = entry2.getElement();
              if (!multiset1.contains(element)) {
                return immutableEntry(element, entry2.getCount());
              }
            }
            return endOfData();
          }
        };
      }
    };
  }

  /**
   * Returns an unmodifiable view of the intersection of two multisets. In the returned multiset,
   * the count of each element is the <i>minimum</i> of its counts in the two backing multisets,
   * with elements that would have a count of 0 not included. The iteration order of the returned
   * multiset matches that of the element set of {@code multiset1}, with repeated occurrences of the
   * same element appearing consecutively.
   *
   * <p>Results are undefined if {@code multiset1} and {@code multiset2} are based on different
   * equivalence relations (as {@code HashMultiset} and {@code TreeMultiset} are).
   *
   * @since 2.0
   */
  public static <E extends @Nullable Object> Multiset<E> intersection(
      final Multiset<E> multiset1, final Multiset<?> multiset2) {
    checkNotNull(multiset1);
    checkNotNull(multiset2);

    return new ViewMultiset<E>() {
      @Override
      public int count(@CheckForNull Object element) {
        int count1 = multiset1.count(element);
        return (count1 == 0) ? 0 : Math.min(count1, multiset2.count(element));
      }

      @Override
      Set<E> createElementSet() {
        return Sets.intersection(multiset1.elementSet(), multiset2.elementSet());
      }

      @Override
      Iterator<E> elementIterator() {
        throw new AssertionError("should never be called");
      }

      @Override
      Iterator<Entry<E>> entryIterator() {
        final Iterator<Entry<E>> iterator1 = multiset1.entrySet().iterator();
        // TODO(lowasser): consider making the entries live views
        return new AbstractIterator<Entry<E>>() {
          @Override
          @CheckForNull
          protected Entry<E> computeNext() {
            while (iterator1.hasNext()) {
              Entry<E> entry1 = iterator1.next();
              E element = entry1.getElement();
              int count = Math.min(entry1.getCount(), multiset2.count(element));
              if (count > 0) {
                return immutableEntry(element, count);
              }
            }
            return endOfData();
          }
        };
      }
    };
  }

  /**
   * Returns an unmodifiable view of the sum of two multisets. In the returned multiset, the count
   * of each element is the <i>sum</i> of its counts in the two backing multisets. The iteration
   * order of the returned multiset matches that of the element set of {@code multiset1} followed by
   * the members of the element set of {@code multiset2} that are not contained in {@code
   * multiset1}, with repeated occurrences of the same element appearing consecutively.
   *
   * <p>Results are undefined if {@code multiset1} and {@code multiset2} are based on different
   * equivalence relations (as {@code HashMultiset} and {@code TreeMultiset} are).
   *
   * @since 14.0
   */
  @Beta
  public static <E extends @Nullable Object> Multiset<E> sum(
      final Multiset<? extends E> multiset1, final Multiset<? extends E> multiset2) {
    checkNotNull(multiset1);
    checkNotNull(multiset2);

    // TODO(lowasser): consider making the entries live views
    return new ViewMultiset<E>() {
      @Override
      public boolean contains(@CheckForNull Object element) {
        return multiset1.contains(element) || multiset2.contains(element);
      }

      @Override
      public boolean isEmpty() {
        return multiset1.isEmpty() && multiset2.isEmpty();
      }

      @Override
      public int size() {
        return IntMath.saturatedAdd(multiset1.size(), multiset2.size());
      }

      @Override
      public int count(@CheckForNull Object element) {
        return multiset1.count(element) + multiset2.count(element);
      }

      @Override
      Set<E> createElementSet() {
        return Sets.union(multiset1.elementSet(), multiset2.elementSet());
      }

      @Override
      Iterator<E> elementIterator() {
        throw new AssertionError("should never be called");
      }

      @Override
      Iterator<Entry<E>> entryIterator() {
        final Iterator<? extends Entry<? extends E>> iterator1 = multiset1.entrySet().iterator();
        final Iterator<? extends Entry<? extends E>> iterator2 = multiset2.entrySet().iterator();
        return new AbstractIterator<Entry<E>>() {
          @Override
          @CheckForNull
          protected Entry<E> computeNext() {
            if (iterator1.hasNext()) {
              Entry<? extends E> entry1 = iterator1.next();
              E element = entry1.getElement();
              int count = entry1.getCount() + multiset2.count(element);
              return immutableEntry(element, count);
            }
            while (iterator2.hasNext()) {
              Entry<? extends E> entry2 = iterator2.next();
              E element = entry2.getElement();
              if (!multiset1.contains(element)) {
                return immutableEntry(element, entry2.getCount());
              }
            }
            return endOfData();
          }
        };
      }
    };
  }

  /**
   * Returns an unmodifiable view of the difference of two multisets. In the returned multiset, the
   * count of each element is the result of the <i>zero-truncated subtraction</i> of its count in
   * the second multiset from its count in the first multiset, with elements that would have a count
   * of 0 not included. The iteration order of the returned multiset matches that of the element set
   * of {@code multiset1}, with repeated occurrences of the same element appearing consecutively.
   *
   * <p>Results are undefined if {@code multiset1} and {@code multiset2} are based on different
   * equivalence relations (as {@code HashMultiset} and {@code TreeMultiset} are).
   *
   * @since 14.0
   */
  @Beta
  public static <E extends @Nullable Object> Multiset<E> difference(
      final Multiset<E> multiset1, final Multiset<?> multiset2) {
    checkNotNull(multiset1);
    checkNotNull(multiset2);

    // TODO(lowasser): consider making the entries live views
    return new ViewMultiset<E>() {
      @Override
      public int count(@CheckForNull Object element) {
        int count1 = multiset1.count(element);
        return (count1 == 0) ? 0 : Math.max(0, count1 - multiset2.count(element));
      }

      @Override
      public void clear() {
        throw new UnsupportedOperationException();
      }

      @Override
      Iterator<E> elementIterator() {
        final Iterator<Entry<E>> iterator1 = multiset1.entrySet().iterator();
        return new AbstractIterator<E>() {
          @Override
          @CheckForNull
          protected E computeNext() {
            while (iterator1.hasNext()) {
              Entry<E> entry1 = iterator1.next();
              E element = entry1.getElement();
              if (entry1.getCount() > multiset2.count(element)) {
                return element;
              }
            }
            return endOfData();
          }
        };
      }

      @Override
      Iterator<Entry<E>> entryIterator() {
        final Iterator<Entry<E>> iterator1 = multiset1.entrySet().iterator();
        return new AbstractIterator<Entry<E>>() {
          @Override
          @CheckForNull
          protected Entry<E> computeNext() {
            while (iterator1.hasNext()) {
              Entry<E> entry1 = iterator1.next();
              E element = entry1.getElement();
              int count = entry1.getCount() - multiset2.count(element);
              if (count > 0) {
                return immutableEntry(element, count);
              }
            }
            return endOfData();
          }
        };
      }

      @Override
      int distinctElements() {
        return Iterators.size(entryIterator());
      }
    };
  }

  /**
   * Returns {@code true} if {@code subMultiset.count(o) <= superMultiset.count(o)} for all {@code
   * o}.
   *
   * @since 10.0
   */
  @CanIgnoreReturnValue
  public static boolean containsOccurrences(Multiset<?> superMultiset, Multiset<?> subMultiset) {
    checkNotNull(superMultiset);
    checkNotNull(subMultiset);
    for (Entry<?> entry : subMultiset.entrySet()) {
      int superCount = superMultiset.count(entry.getElement());
      if (superCount < entry.getCount()) {
        return false;
      }
    }
    return true;
  }

  /**
   * Modifies {@code multisetToModify} so that its count for an element {@code e} is at most {@code
   * multisetToRetain.count(e)}.
   *
   * <p>To be precise, {@code multisetToModify.count(e)} is set to {@code
   * Math.min(multisetToModify.count(e), multisetToRetain.count(e))}. This is similar to {@link
   * #intersection(Multiset, Multiset) intersection} {@code (multisetToModify, multisetToRetain)},
   * but mutates {@code multisetToModify} instead of returning a view.
   *
   * <p>In contrast, {@code multisetToModify.retainAll(multisetToRetain)} keeps all occurrences of
   * elements that appear at all in {@code multisetToRetain}, and deletes all occurrences of all
   * other elements.
   *
   * @return {@code true} if {@code multisetToModify} was changed as a result of this operation
   * @since 10.0
   */
  @CanIgnoreReturnValue
  public static boolean retainOccurrences(
      Multiset<?> multisetToModify, Multiset<?> multisetToRetain) {
    return retainOccurrencesImpl(multisetToModify, multisetToRetain);
  }

  /** Delegate implementation which cares about the element type. */
  private static <E extends @Nullable Object> boolean retainOccurrencesImpl(
      Multiset<E> multisetToModify, Multiset<?> occurrencesToRetain) {
    checkNotNull(multisetToModify);
    checkNotNull(occurrencesToRetain);
    // Avoiding ConcurrentModificationExceptions is tricky.
    Iterator<Entry<E>> entryIterator = multisetToModify.entrySet().iterator();
    boolean changed = false;
    while (entryIterator.hasNext()) {
      Entry<E> entry = entryIterator.next();
      int retainCount = occurrencesToRetain.count(entry.getElement());
      if (retainCount == 0) {
        entryIterator.remove();
        changed = true;
      } else if (retainCount < entry.getCount()) {
        multisetToModify.setCount(entry.getElement(), retainCount);
        changed = true;
      }
    }
    return changed;
  }

  /**
   * For each occurrence of an element {@code e} in {@code occurrencesToRemove}, removes one
   * occurrence of {@code e} in {@code multisetToModify}.
   *
   * <p>Equivalently, this method modifies {@code multisetToModify} so that {@code
   * multisetToModify.count(e)} is set to {@code Math.max(0, multisetToModify.count(e) -
   * Iterables.frequency(occurrencesToRemove, e))}.
   *
   * <p>This is <i>not</i> the same as {@code multisetToModify.} {@link Multiset#removeAll
   * removeAll}{@code (occurrencesToRemove)}, which removes all occurrences of elements that appear
   * in {@code occurrencesToRemove}. However, this operation <i>is</i> equivalent to, albeit
   * sometimes more efficient than, the following:
   *
   * <pre>{@code
   * for (E e : occurrencesToRemove) {
   *   multisetToModify.remove(e);
   * }
   * }</pre>
   *
   * @return {@code true} if {@code multisetToModify} was changed as a result of this operation
   * @since 18.0 (present in 10.0 with a requirement that the second parameter be a {@code
   *     Multiset})
   */
  @CanIgnoreReturnValue
  public static boolean removeOccurrences(
      Multiset<?> multisetToModify, Iterable<?> occurrencesToRemove) {
    if (occurrencesToRemove instanceof Multiset) {
      return removeOccurrences(multisetToModify, (Multiset<?>) occurrencesToRemove);
    } else {
      checkNotNull(multisetToModify);
      checkNotNull(occurrencesToRemove);
      boolean changed = false;
      for (Object o : occurrencesToRemove) {
        changed |= multisetToModify.remove(o);
      }
      return changed;
    }
  }

  /**
   * For each occurrence of an element {@code e} in {@code occurrencesToRemove}, removes one
   * occurrence of {@code e} in {@code multisetToModify}.
   *
   * <p>Equivalently, this method modifies {@code multisetToModify} so that {@code
   * multisetToModify.count(e)} is set to {@code Math.max(0, multisetToModify.count(e) -
   * occurrencesToRemove.count(e))}.
   *
   * <p>This is <i>not</i> the same as {@code multisetToModify.} {@link Multiset#removeAll
   * removeAll}{@code (occurrencesToRemove)}, which removes all occurrences of elements that appear
   * in {@code occurrencesToRemove}. However, this operation <i>is</i> equivalent to, albeit
   * sometimes more efficient than, the following:
   *
   * <pre>{@code
   * for (E e : occurrencesToRemove) {
   *   multisetToModify.remove(e);
   * }
   * }</pre>
   *
   * @return {@code true} if {@code multisetToModify} was changed as a result of this operation
   * @since 10.0 (missing in 18.0 when only the overload taking an {@code Iterable} was present)
   */
  @CanIgnoreReturnValue
  public static boolean removeOccurrences(
      Multiset<?> multisetToModify, Multiset<?> occurrencesToRemove) {
    checkNotNull(multisetToModify);
    checkNotNull(occurrencesToRemove);

    boolean changed = false;
    Iterator<? extends Entry<?>> entryIterator = multisetToModify.entrySet().iterator();
    while (entryIterator.hasNext()) {
      Entry<?> entry = entryIterator.next();
      int removeCount = occurrencesToRemove.count(entry.getElement());
      if (removeCount >= entry.getCount()) {
        entryIterator.remove();
        changed = true;
      } else if (removeCount > 0) {
        multisetToModify.remove(entry.getElement(), removeCount);
        changed = true;
      }
    }
    return changed;
  }

  /**
   * Implementation of the {@code equals}, {@code hashCode}, and {@code toString} methods of {@link
   * Multiset.Entry}.
   */
  abstract static class AbstractEntry<E extends @Nullable Object> implements Multiset.Entry<E> {
    /**
     * Indicates whether an object equals this entry, following the behavior specified in {@link
     * Multiset.Entry#equals}.
     */
    @Override
    public boolean equals(@CheckForNull Object object) {
      if (object instanceof Multiset.Entry) {
        Multiset.Entry<?> that = (Multiset.Entry<?>) object;
        return this.getCount() == that.getCount()
            && Objects.equal(this.getElement(), that.getElement());
      }
      return false;
    }

    /**
     * Return this entry's hash code, following the behavior specified in {@link
     * Multiset.Entry#hashCode}.
     */
    @Override
    public int hashCode() {
      E e = getElement();
      return ((e == null) ? 0 : e.hashCode()) ^ getCount();
    }

    /**
     * Returns a string representation of this multiset entry. The string representation consists of
     * the associated element if the associated count is one, and otherwise the associated element
     * followed by the characters " x " (space, x and space) followed by the count. Elements and
     * counts are converted to strings as by {@code String.valueOf}.
     */
    @Override
    public String toString() {
      String text = String.valueOf(getElement());
      int n = getCount();
      return (n == 1) ? text : (text + " x " + n);
    }
  }

  /** An implementation of {@link Multiset#equals}. */
  static boolean equalsImpl(Multiset<?> multiset, @CheckForNull Object object) {
    if (object == multiset) {
      return true;
    }
    if (object instanceof Multiset) {
      Multiset<?> that = (Multiset<?>) object;
      /*
       * We can't simply check whether the entry sets are equal, since that
       * approach fails when a TreeMultiset has a comparator that returns 0
       * when passed unequal elements.
       */

      if (multiset.size() != that.size() || multiset.entrySet().size() != that.entrySet().size()) {
        return false;
      }
      for (Entry<?> entry : that.entrySet()) {
        if (multiset.count(entry.getElement()) != entry.getCount()) {
          return false;
        }
      }
      return true;
    }
    return false;
  }

  /** An implementation of {@link Multiset#addAll}. */
  static <E extends @Nullable Object> boolean addAllImpl(
      Multiset<E> self, Collection<? extends E> elements) {
    checkNotNull(self);
    checkNotNull(elements);
    if (elements instanceof Multiset) {
      return addAllImpl(self, cast(elements));
    } else if (elements.isEmpty()) {
      return false;
    } else {
      return Iterators.addAll(self, elements.iterator());
    }
  }

  /** A specialization of {@code addAllImpl} for when {@code elements} is itself a Multiset. */
  private static <E extends @Nullable Object> boolean addAllImpl(
      Multiset<E> self, Multiset<? extends E> elements) {
    // It'd be nice if we could specialize for ImmutableMultiset here without also retaining
    // its code when it's not in scope...
    if (elements instanceof AbstractMapBasedMultiset) {
      return addAllImpl(self, (AbstractMapBasedMultiset<? extends E>) elements);
    } else if (elements.isEmpty()) {
      return false;
    } else {
      for (Multiset.Entry<? extends E> entry : elements.entrySet()) {
        self.add(entry.getElement(), entry.getCount());
      }
      return true;
    }
  }

  /**
   * A specialization of {@code addAllImpl} for when {@code elements} is an
   * AbstractMapBasedMultiset.
   */
  private static <E extends @Nullable Object> boolean addAllImpl(
      Multiset<E> self, AbstractMapBasedMultiset<? extends E> elements) {
    if (elements.isEmpty()) {
      return false;
    }
    elements.addTo(self);
    return true;
  }

  /** An implementation of {@link Multiset#removeAll}. */
  static boolean removeAllImpl(Multiset<?> self, Collection<?> elementsToRemove) {
    Collection<?> collection =
        (elementsToRemove instanceof Multiset)
            ? ((Multiset<?>) elementsToRemove).elementSet()
            : elementsToRemove;

    return self.elementSet().removeAll(collection);
  }

  /** An implementation of {@link Multiset#retainAll}. */
  static boolean retainAllImpl(Multiset<?> self, Collection<?> elementsToRetain) {
    checkNotNull(elementsToRetain);
    Collection<?> collection =
        (elementsToRetain instanceof Multiset)
            ? ((Multiset<?>) elementsToRetain).elementSet()
            : elementsToRetain;

    return self.elementSet().retainAll(collection);
  }

  /** An implementation of {@link Multiset#setCount(Object, int)}. */
  static <E extends @Nullable Object> int setCountImpl(Multiset<E> self, E element, int count) {
    checkNonnegative(count, "count");

    int oldCount = self.count(element);

    int delta = count - oldCount;
    if (delta > 0) {
      self.add(element, delta);
    } else if (delta < 0) {
      self.remove(element, -delta);
    }

    return oldCount;
  }

  /** An implementation of {@link Multiset#setCount(Object, int, int)}. */
  static <E extends @Nullable Object> boolean setCountImpl(
      Multiset<E> self, E element, int oldCount, int newCount) {
    checkNonnegative(oldCount, "oldCount");
    checkNonnegative(newCount, "newCount");

    if (self.count(element) == oldCount) {
      self.setCount(element, newCount);
      return true;
    } else {
      return false;
    }
  }

  static <E extends @Nullable Object> Iterator<E> elementIterator(
      Iterator<Entry<E>> entryIterator) {
    return new TransformedIterator<Entry<E>, E>(entryIterator) {
      @Override
      E transform(Entry<E> entry) {
        return entry.getElement();
      }
    };
  }

  abstract static class ElementSet<E extends @Nullable Object> extends Sets.ImprovedAbstractSet<E> {
    abstract Multiset<E> multiset();

    @Override
    public void clear() {
      multiset().clear();
    }

    @Override
    public boolean contains(@CheckForNull Object o) {
      return multiset().contains(o);
    }

    @Override
    public boolean containsAll(Collection<?> c) {
      return multiset().containsAll(c);
    }

    @Override
    public boolean isEmpty() {
      return multiset().isEmpty();
    }

    @Override
    public abstract Iterator<E> iterator();

    @Override
    public boolean remove(@CheckForNull Object o) {
      return multiset().remove(o, Integer.MAX_VALUE) > 0;
    }

    @Override
    public int size() {
      return multiset().entrySet().size();
    }
  }

  abstract static class EntrySet<E extends @Nullable Object>
      extends Sets.ImprovedAbstractSet<Entry<E>> {
    abstract Multiset<E> multiset();

    @Override
    public boolean contains(@CheckForNull Object o) {
      if (o instanceof Entry) {
        /*
         * The GWT compiler wrongly issues a warning here.
         */
        @SuppressWarnings("cast")
        Entry<?> entry = (Entry<?>) o;
        if (entry.getCount() <= 0) {
          return false;
        }
        int count = multiset().count(entry.getElement());
        return count == entry.getCount();
      }
      return false;
    }

    // GWT compiler warning; see contains().
    @SuppressWarnings("cast")
    @Override
    public boolean remove(@CheckForNull Object object) {
      if (object instanceof Multiset.Entry) {
        Entry<?> entry = (Entry<?>) object;
        Object element = entry.getElement();
        int entryCount = entry.getCount();
        if (entryCount != 0) {
          // Safe as long as we never add a new entry, which we won't.
          // (Presumably it can still throw CCE/NPE but only if the underlying Multiset does.)
          @SuppressWarnings({"unchecked", "nullness"})
          Multiset<@Nullable Object> multiset = (Multiset<@Nullable Object>) multiset();
          return multiset.setCount(element, entryCount, 0);
        }
      }
      return false;
    }

    @Override
    public void clear() {
      multiset().clear();
    }
  }

  /** An implementation of {@link Multiset#iterator}. */
  static <E extends @Nullable Object> Iterator<E> iteratorImpl(Multiset<E> multiset) {
    return new MultisetIteratorImpl<E>(multiset, multiset.entrySet().iterator());
  }

  static final class MultisetIteratorImpl<E extends @Nullable Object> implements Iterator<E> {
    private final Multiset<E> multiset;
    private final Iterator<Entry<E>> entryIterator;
    @CheckForNull private Entry<E> currentEntry;

    /** Count of subsequent elements equal to current element */
    private int laterCount;

    /** Count of all elements equal to current element */
    private int totalCount;

    private boolean canRemove;

    MultisetIteratorImpl(Multiset<E> multiset, Iterator<Entry<E>> entryIterator) {
      this.multiset = multiset;
      this.entryIterator = entryIterator;
    }

    @Override
    public boolean hasNext() {
      return laterCount > 0 || entryIterator.hasNext();
    }

    @Override
    public E next() {
      if (!hasNext()) {
        throw new NoSuchElementException();
      }
      if (laterCount == 0) {
        currentEntry = entryIterator.next();
        totalCount = laterCount = currentEntry.getCount();
      }
      laterCount--;
      canRemove = true;
      /*
       * requireNonNull is safe because laterCount starts at 0, forcing us to initialize
       * currentEntry above. After that, we never clear it.
       */
      return requireNonNull(currentEntry).getElement();
    }

    @Override
    public void remove() {
      checkRemove(canRemove);
      if (totalCount == 1) {
        entryIterator.remove();
      } else {
        /*
         * requireNonNull is safe because canRemove is set to true only after we initialize
         * currentEntry (which we never subsequently clear).
         */
        multiset.remove(requireNonNull(currentEntry).getElement());
      }
      totalCount--;
      canRemove = false;
    }
  }

  /** An implementation of {@link Multiset#size}. */
  static int linearTimeSizeImpl(Multiset<?> multiset) {
    long size = 0;
    for (Entry<?> entry : multiset.entrySet()) {
      size += entry.getCount();
    }
    return Ints.saturatedCast(size);
  }

  /** Used to avoid http://bugs.sun.com/view_bug.do?bug_id=6558557 */
  static <T extends @Nullable Object> Multiset<T> cast(Iterable<T> iterable) {
    return (Multiset<T>) iterable;
  }

  /**
   * Returns a copy of {@code multiset} as an {@link ImmutableMultiset} whose iteration order puts
   * the highest count first, with ties broken by the iteration order of the original multiset.
   *
   * @since 11.0
   */
  @Beta
  public static <E> ImmutableMultiset<E> copyHighestCountFirst(Multiset<E> multiset) {
    Entry<E>[] entries = (Entry<E>[]) multiset.entrySet().toArray(new Entry[0]);
    Arrays.sort(entries, DecreasingCount.INSTANCE);
    return ImmutableMultiset.copyFromEntries(Arrays.asList(entries));
  }

  private static final class DecreasingCount implements Comparator<Entry<?>> {
    static final DecreasingCount INSTANCE = new DecreasingCount();

    @Override
    public int compare(Entry<?> entry1, Entry<?> entry2) {
      return entry2.getCount() - entry1.getCount(); // subtracting two nonnegative integers
    }
  }

  /**
   * An {@link AbstractMultiset} with additional default implementations, some of them linear-time
   * implementations in terms of {@code elementSet} and {@code entrySet}.
   */
  private abstract static class ViewMultiset<E extends @Nullable Object>
      extends AbstractMultiset<E> {
    @Override
    public int size() {
      return linearTimeSizeImpl(this);
    }

    @Override
    public void clear() {
      elementSet().clear();
    }

    @Override
    public Iterator<E> iterator() {
      return iteratorImpl(this);
    }

    @Override
    int distinctElements() {
      return elementSet().size();
    }
  }
}<|MERGE_RESOLUTION|>--- conflicted
+++ resolved
@@ -40,8 +40,8 @@
 import java.util.NoSuchElementException;
 import java.util.Set;
 import javax.annotation.CheckForNull;
-import org.jspecify.nullness.NullMarked;
-import org.jspecify.nullness.Nullable;
+import org.jspecify.annotations.NullMarked;
+import org.jspecify.annotations.Nullable;
 
 /**
  * Provides static utility methods for creating and working with {@link Multiset} instances.
@@ -137,16 +137,12 @@
     }
 
     @Override
-    public boolean add(E element) {
+    public boolean add(@ParametricNullness E element) {
       throw new UnsupportedOperationException();
     }
 
     @Override
-<<<<<<< HEAD
-    public int add(E element, int occurences) {
-=======
     public int add(@ParametricNullness E element, int occurrences) {
->>>>>>> 28ee96ff
       throw new UnsupportedOperationException();
     }
 
@@ -181,12 +177,12 @@
     }
 
     @Override
-    public int setCount(E element, int count) {
+    public int setCount(@ParametricNullness E element, int count) {
       throw new UnsupportedOperationException();
     }
 
     @Override
-    public boolean setCount(E element, int oldCount, int newCount) {
+    public boolean setCount(@ParametricNullness E element, int oldCount, int newCount) {
       throw new UnsupportedOperationException();
     }
 
@@ -219,22 +215,24 @@
    * @param n the count to be associated with the returned entry
    * @throws IllegalArgumentException if {@code n} is negative
    */
-  public static <E extends @Nullable Object> Multiset.Entry<E> immutableEntry(E e, int n) {
+  public static <E extends @Nullable Object> Multiset.Entry<E> immutableEntry(
+      @ParametricNullness E e, int n) {
     return new ImmutableEntry<E>(e, n);
   }
 
   static class ImmutableEntry<E extends @Nullable Object> extends AbstractEntry<E>
       implements Serializable {
-    private final E element;
+    @ParametricNullness private final E element;
     private final int count;
 
-    ImmutableEntry(E element, int count) {
+    ImmutableEntry(@ParametricNullness E element, int count) {
       this.element = element;
       this.count = count;
       checkNonnegative(count, "count");
     }
 
     @Override
+    @ParametricNullness
     public final E getElement() {
       return element;
     }
@@ -343,7 +341,7 @@
     }
 
     @Override
-    public int add(E element, int occurrences) {
+    public int add(@ParametricNullness E element, int occurrences) {
       checkArgument(
           predicate.apply(element), "Element %s does not match predicate %s", element, predicate);
       return unfiltered.add(element, occurrences);
@@ -938,7 +936,8 @@
   }
 
   /** An implementation of {@link Multiset#setCount(Object, int)}. */
-  static <E extends @Nullable Object> int setCountImpl(Multiset<E> self, E element, int count) {
+  static <E extends @Nullable Object> int setCountImpl(
+      Multiset<E> self, @ParametricNullness E element, int count) {
     checkNonnegative(count, "count");
 
     int oldCount = self.count(element);
@@ -955,7 +954,7 @@
 
   /** An implementation of {@link Multiset#setCount(Object, int, int)}. */
   static <E extends @Nullable Object> boolean setCountImpl(
-      Multiset<E> self, E element, int oldCount, int newCount) {
+      Multiset<E> self, @ParametricNullness E element, int oldCount, int newCount) {
     checkNonnegative(oldCount, "oldCount");
     checkNonnegative(newCount, "newCount");
 
@@ -971,6 +970,7 @@
       Iterator<Entry<E>> entryIterator) {
     return new TransformedIterator<Entry<E>, E>(entryIterator) {
       @Override
+      @ParametricNullness
       E transform(Entry<E> entry) {
         return entry.getElement();
       }
@@ -1089,6 +1089,7 @@
     }
 
     @Override
+    @ParametricNullness
     public E next() {
       if (!hasNext()) {
         throw new NoSuchElementException();
