--- conflicted
+++ resolved
@@ -221,12 +221,7 @@
    *
    * @since 7.0
    */
-<<<<<<< HEAD
-  @Beta
   protected boolean standardEquals(@Nullable Object object) {
-=======
-  protected boolean standardEquals(@CheckForNull Object object) {
->>>>>>> 5c235908
     return Lists.equalsImpl(this, object);
   }
 
