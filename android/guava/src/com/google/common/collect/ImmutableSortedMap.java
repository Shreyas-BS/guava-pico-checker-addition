/*
 * Copyright (C) 2009 The Guava Authors
 *
 * Licensed under the Apache License, Version 2.0 (the "License");
 * you may not use this file except in compliance with the License.
 * You may obtain a copy of the License at
 *
 * http://www.apache.org/licenses/LICENSE-2.0
 *
 * Unless required by applicable law or agreed to in writing, software
 * distributed under the License is distributed on an "AS IS" BASIS,
 * WITHOUT WARRANTIES OR CONDITIONS OF ANY KIND, either express or implied.
 * See the License for the specific language governing permissions and
 * limitations under the License.
 */

package com.google.common.collect;

import static com.google.common.base.Preconditions.checkArgument;
import static com.google.common.base.Preconditions.checkNotNull;
import static com.google.common.collect.CollectPreconditions.checkEntryNotNull;
import static com.google.common.collect.Maps.keyOrNull;
import static java.util.Objects.requireNonNull;

import com.google.common.annotations.Beta;
import com.google.common.annotations.GwtCompatible;
import com.google.common.annotations.J2ktIncompatible;
import com.google.errorprone.annotations.CanIgnoreReturnValue;
import com.google.errorprone.annotations.DoNotCall;
import java.io.InvalidObjectException;
import java.io.ObjectInputStream;
import java.util.AbstractMap;
import java.util.Arrays;
import java.util.Comparator;
import java.util.Map;
import java.util.NavigableMap;
import java.util.SortedMap;
import java.util.TreeMap;
import org.jspecify.annotations.NullMarked;
import org.jspecify.annotations.Nullable;

/**
 * A {@link NavigableMap} whose contents will never change, with many other important properties
 * detailed at {@link ImmutableCollection}.
 *
 * <p><b>Warning:</b> as with any sorted collection, you are strongly advised not to use a {@link
 * Comparator} or {@link Comparable} type whose comparison behavior is <i>inconsistent with
 * equals</i>. That is, {@code a.compareTo(b)} or {@code comparator.compare(a, b)} should equal zero
 * <i>if and only if</i> {@code a.equals(b)}. If this advice is not followed, the resulting map will
 * not correctly obey its specification.
 *
 * <p>See the Guava User Guide article on <a href=
 * "https://github.com/google/guava/wiki/ImmutableCollectionsExplained">immutable collections</a>.
 *
 * @author Jared Levy
 * @author Louis Wasserman
 * @since 2.0 (implements {@code NavigableMap} since 12.0)
 */
@GwtCompatible(serializable = true, emulated = true)
@NullMarked
public final class ImmutableSortedMap<K, V> extends ImmutableSortedMapFauxverideShim<K, V>
    implements NavigableMap<K, V> {

  /*
   * TODO(kevinb): Confirm that ImmutableSortedMap is faster to construct and
   * uses less memory than TreeMap; then say so in the class Javadoc.
   */
  private static final Comparator<Comparable> NATURAL_ORDER = Ordering.natural();

  private static final ImmutableSortedMap<Comparable, Object> NATURAL_EMPTY_MAP =
      new ImmutableSortedMap<>(
          ImmutableSortedSet.emptySet(Ordering.natural()), ImmutableList.<Object>of());

  static <K, V> ImmutableSortedMap<K, V> emptyMap(Comparator<? super K> comparator) {
    if (Ordering.natural().equals(comparator)) {
      return of();
    } else {
      return new ImmutableSortedMap<>(
          ImmutableSortedSet.emptySet(comparator), ImmutableList.<V>of());
    }
  }

  /**
   * Returns the empty sorted map.
   *
   * <p><b>Performance note:</b> the instance returned is a singleton.
   */
  @SuppressWarnings("unchecked")
  // unsafe, comparator() returns a comparator on the specified type
  // TODO(kevinb): evaluate whether or not of().comparator() should return null
  public static <K, V> ImmutableSortedMap<K, V> of() {
    return (ImmutableSortedMap<K, V>) NATURAL_EMPTY_MAP;
  }

  /** Returns an immutable map containing a single entry. */
  public static <K extends Comparable<? super K>, V> ImmutableSortedMap<K, V> of(K k1, V v1) {
    return of(Ordering.natural(), k1, v1);
  }

  /** Returns an immutable map containing a single entry. */
  private static <K, V> ImmutableSortedMap<K, V> of(Comparator<? super K> comparator, K k1, V v1) {
    return new ImmutableSortedMap<>(
        new RegularImmutableSortedSet<K>(ImmutableList.of(k1), checkNotNull(comparator)),
        ImmutableList.of(v1));
  }

  /**
   * Returns an immutable sorted map containing the given entries, sorted by the natural ordering of
   * their keys.
   *
   * @throws IllegalArgumentException if the two keys are equal according to their natural ordering
   */
  @SuppressWarnings("unchecked")
  public static <K extends Comparable<? super K>, V> ImmutableSortedMap<K, V> of(
      K k1, V v1, K k2, V v2) {
    return fromEntries(entryOf(k1, v1), entryOf(k2, v2));
  }

  /**
   * Returns an immutable sorted map containing the given entries, sorted by the natural ordering of
   * their keys.
   *
   * @throws IllegalArgumentException if any two keys are equal according to their natural ordering
   */
  @SuppressWarnings("unchecked")
  public static <K extends Comparable<? super K>, V> ImmutableSortedMap<K, V> of(
      K k1, V v1, K k2, V v2, K k3, V v3) {
    return fromEntries(entryOf(k1, v1), entryOf(k2, v2), entryOf(k3, v3));
  }

  /**
   * Returns an immutable sorted map containing the given entries, sorted by the natural ordering of
   * their keys.
   *
   * @throws IllegalArgumentException if any two keys are equal according to their natural ordering
   */
  @SuppressWarnings("unchecked")
  public static <K extends Comparable<? super K>, V> ImmutableSortedMap<K, V> of(
      K k1, V v1, K k2, V v2, K k3, V v3, K k4, V v4) {
    return fromEntries(entryOf(k1, v1), entryOf(k2, v2), entryOf(k3, v3), entryOf(k4, v4));
  }

  /**
   * Returns an immutable sorted map containing the given entries, sorted by the natural ordering of
   * their keys.
   *
   * @throws IllegalArgumentException if any two keys are equal according to their natural ordering
   */
  @SuppressWarnings("unchecked")
  public static <K extends Comparable<? super K>, V> ImmutableSortedMap<K, V> of(
      K k1, V v1, K k2, V v2, K k3, V v3, K k4, V v4, K k5, V v5) {
    return fromEntries(
        entryOf(k1, v1), entryOf(k2, v2), entryOf(k3, v3), entryOf(k4, v4), entryOf(k5, v5));
  }

  /**
   * Returns an immutable sorted map containing the given entries, sorted by the natural ordering of
   * their keys.
   *
   * @throws IllegalArgumentException if any two keys are equal according to their natural ordering
   * @since 31.0
   */
  @SuppressWarnings("unchecked")
  public static <K extends Comparable<? super K>, V> ImmutableSortedMap<K, V> of(
      K k1, V v1, K k2, V v2, K k3, V v3, K k4, V v4, K k5, V v5, K k6, V v6) {
    return fromEntries(
        entryOf(k1, v1),
        entryOf(k2, v2),
        entryOf(k3, v3),
        entryOf(k4, v4),
        entryOf(k5, v5),
        entryOf(k6, v6));
  }

  /**
   * Returns an immutable sorted map containing the given entries, sorted by the natural ordering of
   * their keys.
   *
   * @throws IllegalArgumentException if any two keys are equal according to their natural ordering
   * @since 31.0
   */
  @SuppressWarnings("unchecked")
  public static <K extends Comparable<? super K>, V> ImmutableSortedMap<K, V> of(
      K k1, V v1, K k2, V v2, K k3, V v3, K k4, V v4, K k5, V v5, K k6, V v6, K k7, V v7) {
    return fromEntries(
        entryOf(k1, v1),
        entryOf(k2, v2),
        entryOf(k3, v3),
        entryOf(k4, v4),
        entryOf(k5, v5),
        entryOf(k6, v6),
        entryOf(k7, v7));
  }

  /**
   * Returns an immutable sorted map containing the given entries, sorted by the natural ordering of
   * their keys.
   *
   * @throws IllegalArgumentException if any two keys are equal according to their natural ordering
   * @since 31.0
   */
  @SuppressWarnings("unchecked")
  public static <K extends Comparable<? super K>, V> ImmutableSortedMap<K, V> of(
      K k1,
      V v1,
      K k2,
      V v2,
      K k3,
      V v3,
      K k4,
      V v4,
      K k5,
      V v5,
      K k6,
      V v6,
      K k7,
      V v7,
      K k8,
      V v8) {
    return fromEntries(
        entryOf(k1, v1),
        entryOf(k2, v2),
        entryOf(k3, v3),
        entryOf(k4, v4),
        entryOf(k5, v5),
        entryOf(k6, v6),
        entryOf(k7, v7),
        entryOf(k8, v8));
  }

  /**
   * Returns an immutable sorted map containing the given entries, sorted by the natural ordering of
   * their keys.
   *
   * @throws IllegalArgumentException if any two keys are equal according to their natural ordering
   * @since 31.0
   */
  @SuppressWarnings("unchecked")
  public static <K extends Comparable<? super K>, V> ImmutableSortedMap<K, V> of(
      K k1,
      V v1,
      K k2,
      V v2,
      K k3,
      V v3,
      K k4,
      V v4,
      K k5,
      V v5,
      K k6,
      V v6,
      K k7,
      V v7,
      K k8,
      V v8,
      K k9,
      V v9) {
    return fromEntries(
        entryOf(k1, v1),
        entryOf(k2, v2),
        entryOf(k3, v3),
        entryOf(k4, v4),
        entryOf(k5, v5),
        entryOf(k6, v6),
        entryOf(k7, v7),
        entryOf(k8, v8),
        entryOf(k9, v9));
  }

  /**
   * Returns an immutable sorted map containing the given entries, sorted by the natural ordering of
   * their keys.
   *
   * @throws IllegalArgumentException if any two keys are equal according to their natural ordering
   * @since 31.0
   */
  @SuppressWarnings("unchecked")
  public static <K extends Comparable<? super K>, V> ImmutableSortedMap<K, V> of(
      K k1,
      V v1,
      K k2,
      V v2,
      K k3,
      V v3,
      K k4,
      V v4,
      K k5,
      V v5,
      K k6,
      V v6,
      K k7,
      V v7,
      K k8,
      V v8,
      K k9,
      V v9,
      K k10,
      V v10) {
    return fromEntries(
        entryOf(k1, v1),
        entryOf(k2, v2),
        entryOf(k3, v3),
        entryOf(k4, v4),
        entryOf(k5, v5),
        entryOf(k6, v6),
        entryOf(k7, v7),
        entryOf(k8, v8),
        entryOf(k9, v9),
        entryOf(k10, v10));
  }

  /**
   * Returns an immutable map containing the same entries as {@code map}, sorted by the natural
   * ordering of the keys.
   *
   * <p>Despite the method name, this method attempts to avoid actually copying the data when it is
   * safe to do so. The exact circumstances under which a copy will or will not be performed are
   * undocumented and subject to change.
   *
   * <p>This method is not type-safe, as it may be called on a map with keys that are not mutually
   * comparable.
   *
   * @throws ClassCastException if the keys in {@code map} are not mutually comparable
   * @throws NullPointerException if any key or value in {@code map} is null
   * @throws IllegalArgumentException if any two keys are equal according to their natural ordering
   */
  public static <K, V> ImmutableSortedMap<K, V> copyOf(Map<? extends K, ? extends V> map) {
    // Hack around K not being a subtype of Comparable.
    // Unsafe, see ImmutableSortedSetFauxverideShim.
    @SuppressWarnings("unchecked")
    Ordering<K> naturalOrder = (Ordering<K>) NATURAL_ORDER;
    return copyOfInternal(map, naturalOrder);
  }

  /**
   * Returns an immutable map containing the same entries as {@code map}, with keys sorted by the
   * provided comparator.
   *
   * <p>Despite the method name, this method attempts to avoid actually copying the data when it is
   * safe to do so. The exact circumstances under which a copy will or will not be performed are
   * undocumented and subject to change.
   *
   * @throws NullPointerException if any key or value in {@code map} is null
   * @throws IllegalArgumentException if any two keys are equal according to the comparator
   */
  public static <K, V> ImmutableSortedMap<K, V> copyOf(
      Map<? extends K, ? extends V> map, Comparator<? super K> comparator) {
    return copyOfInternal(map, checkNotNull(comparator));
  }

  /**
   * Returns an immutable map containing the given entries, with keys sorted by their natural
   * ordering.
   *
   * <p>This method is not type-safe, as it may be called on a map with keys that are not mutually
   * comparable.
   *
   * @throws NullPointerException if any key or value in {@code map} is null
   * @throws IllegalArgumentException if any two keys are equal according to the comparator
   * @since 19.0
   */
  @Beta
  public static <K, V> ImmutableSortedMap<K, V> copyOf(
      Iterable<? extends Entry<? extends K, ? extends V>> entries) {
    // Hack around K not being a subtype of Comparable.
    // Unsafe, see ImmutableSortedSetFauxverideShim.
    @SuppressWarnings("unchecked")
    Ordering<K> naturalOrder = (Ordering<K>) NATURAL_ORDER;
    return copyOf(entries, naturalOrder);
  }

  /**
   * Returns an immutable map containing the given entries, with keys sorted by the provided
   * comparator.
   *
   * @throws NullPointerException if any key or value in {@code map} is null
   * @throws IllegalArgumentException if any two keys are equal according to the comparator
   * @since 19.0
   */
  @Beta
  public static <K, V> ImmutableSortedMap<K, V> copyOf(
      Iterable<? extends Entry<? extends K, ? extends V>> entries,
      Comparator<? super K> comparator) {
    return fromEntries(checkNotNull(comparator), false, entries);
  }

  /**
   * Returns an immutable map containing the same entries as the provided sorted map, with the same
   * ordering.
   *
   * <p>Despite the method name, this method attempts to avoid actually copying the data when it is
   * safe to do so. The exact circumstances under which a copy will or will not be performed are
   * undocumented and subject to change.
   *
   * @throws NullPointerException if any key or value in {@code map} is null
   */
  @SuppressWarnings("unchecked")
  public static <K, V> ImmutableSortedMap<K, V> copyOfSorted(SortedMap<K, ? extends V> map) {
    Comparator<? super K> comparator = map.comparator();
    if (comparator == null) {
      // If map has a null comparator, the keys should have a natural ordering,
      // even though K doesn't explicitly implement Comparable.
      comparator = (Comparator<? super K>) NATURAL_ORDER;
    }
    if (map instanceof ImmutableSortedMap) {
      // TODO(kevinb): Prove that this cast is safe, even though
      // Collections.unmodifiableSortedMap requires the same key type.
      @SuppressWarnings("unchecked")
      ImmutableSortedMap<K, V> kvMap = (ImmutableSortedMap<K, V>) map;
      if (!kvMap.isPartialView()) {
        return kvMap;
      }
    }
    return fromEntries(comparator, true, map.entrySet());
  }

  private static <K, V> ImmutableSortedMap<K, V> copyOfInternal(
      Map<? extends K, ? extends V> map, Comparator<? super K> comparator) {
    boolean sameComparator = false;
    if (map instanceof SortedMap) {
      SortedMap<?, ?> sortedMap = (SortedMap<?, ?>) map;
      Comparator<?> comparator2 = sortedMap.comparator();
      sameComparator =
          (comparator2 == null) ? comparator == NATURAL_ORDER : comparator.equals(comparator2);
    }

    if (sameComparator && (map instanceof ImmutableSortedMap)) {
      // TODO(kevinb): Prove that this cast is safe, even though
      // Collections.unmodifiableSortedMap requires the same key type.
      @SuppressWarnings("unchecked")
      ImmutableSortedMap<K, V> kvMap = (ImmutableSortedMap<K, V>) map;
      if (!kvMap.isPartialView()) {
        return kvMap;
      }
    }
    return fromEntries(comparator, sameComparator, map.entrySet());
  }

  private static <K extends Comparable<? super K>, V> ImmutableSortedMap<K, V> fromEntries(
      Entry<K, V>... entries) {
    return fromEntries(Ordering.natural(), false, entries, entries.length);
  }

  /**
   * Accepts a collection of possibly-null entries. If {@code sameComparator}, then it is assumed
   * that they do not need to be sorted or checked for dupes.
   */
  private static <K, V> ImmutableSortedMap<K, V> fromEntries(
      Comparator<? super K> comparator,
      boolean sameComparator,
      Iterable<? extends Entry<? extends K, ? extends V>> entries) {
    // "adding" type params to an array of a raw type should be safe as
    // long as no one can ever cast that same array instance back to a
    // raw type.
    @SuppressWarnings("unchecked")
    Entry<K, V>[] entryArray = (Entry[]) Iterables.toArray(entries, EMPTY_ENTRY_ARRAY);
    return fromEntries(comparator, sameComparator, entryArray, entryArray.length);
  }

  private static <K, V> ImmutableSortedMap<K, V> fromEntries(
      final Comparator<? super K> comparator,
      boolean sameComparator,
      @Nullable Entry<K, V>[] entryArray,
      int size) {
    switch (size) {
      case 0:
        return emptyMap(comparator);
      case 1:
        // requireNonNull is safe because the first `size` elements have been filled in.
        Entry<K, V> onlyEntry = requireNonNull(entryArray[0]);
        return of(comparator, onlyEntry.getKey(), onlyEntry.getValue());
      default:
        Object[] keys = new Object[size];
        Object[] values = new Object[size];
        if (sameComparator) {
          // Need to check for nulls, but don't need to sort or validate.
          for (int i = 0; i < size; i++) {
            // requireNonNull is safe because the first `size` elements have been filled in.
            Entry<K, V> entry = requireNonNull(entryArray[i]);
            Object key = entry.getKey();
            Object value = entry.getValue();
            checkEntryNotNull(key, value);
            keys[i] = key;
            values[i] = value;
          }
        } else {
          // Need to sort and check for nulls and dupes.
          // Inline the Comparator implementation rather than transforming with a Function
          // to save code size.
          Arrays.sort(
              entryArray,
              0,
              size,
<<<<<<< HEAD
              new Comparator<@Nullable Entry<K, V>>() {
                @Override
                public int compare(@Nullable Entry<K, V> e1, @Nullable Entry<K, V> e2) {
                  // requireNonNull is safe because the first `size` elements have been filled in.
                  requireNonNull(e1);
                  requireNonNull(e2);
                  return comparator.compare(e1.getKey(), e2.getKey());
                }
=======
              (e1, e2) -> {
                // requireNonNull is safe because the first `size` elements have been filled in.
                requireNonNull(e1);
                requireNonNull(e2);
                return comparator.compare(e1.getKey(), e2.getKey());
>>>>>>> 7d9fac21
              });
          // requireNonNull is safe because the first `size` elements have been filled in.
          Entry<K, V> firstEntry = requireNonNull(entryArray[0]);
          K prevKey = firstEntry.getKey();
          keys[0] = prevKey;
          values[0] = firstEntry.getValue();
          checkEntryNotNull(keys[0], values[0]);
          for (int i = 1; i < size; i++) {
            // requireNonNull is safe because the first `size` elements have been filled in.
            Entry<K, V> prevEntry = requireNonNull(entryArray[i - 1]);
            Entry<K, V> entry = requireNonNull(entryArray[i]);
            K key = entry.getKey();
            V value = entry.getValue();
            checkEntryNotNull(key, value);
            keys[i] = key;
            values[i] = value;
            checkNoConflict(comparator.compare(prevKey, key) != 0, "key", prevEntry, entry);
            prevKey = key;
          }
        }
        return new ImmutableSortedMap<>(
            new RegularImmutableSortedSet<K>(ImmutableList.<K>asImmutableList(keys), comparator),
            ImmutableList.<V>asImmutableList(values));
    }
  }

  /**
   * Returns a builder that creates immutable sorted maps whose keys are ordered by their natural
   * ordering. The sorted maps use {@link Ordering#natural()} as the comparator.
   */
  public static <K extends Comparable<?>, V> Builder<K, V> naturalOrder() {
    return new Builder<>(Ordering.natural());
  }

  /**
   * Returns a builder that creates immutable sorted maps with an explicit comparator. If the
   * comparator has a more general type than the map's keys, such as creating a {@code
   * SortedMap<Integer, String>} with a {@code Comparator<Number>}, use the {@link Builder}
   * constructor instead.
   *
   * @throws NullPointerException if {@code comparator} is null
   */
  public static <K, V> Builder<K, V> orderedBy(Comparator<K> comparator) {
    return new Builder<>(comparator);
  }

  /**
   * Returns a builder that creates immutable sorted maps whose keys are ordered by the reverse of
   * their natural ordering.
   */
  public static <K extends Comparable<?>, V> Builder<K, V> reverseOrder() {
    return new Builder<>(Ordering.<K>natural().reverse());
  }

  /**
   * A builder for creating immutable sorted map instances, especially {@code public static final}
   * maps ("constant maps"). Example:
   *
   * <pre>{@code
   * static final ImmutableSortedMap<Integer, String> INT_TO_WORD =
   *     new ImmutableSortedMap.Builder<Integer, String>(Ordering.natural())
   *         .put(1, "one")
   *         .put(2, "two")
   *         .put(3, "three")
   *         .buildOrThrow();
   * }</pre>
   *
   * <p>For <i>small</i> immutable sorted maps, the {@code ImmutableSortedMap.of()} methods are even
   * more convenient.
   *
   * <p>Builder instances can be reused - it is safe to call {@link #buildOrThrow} multiple times to
   * build multiple maps in series. Each map is a superset of the maps created before it.
   *
   * @since 2.0
   */
  public static class Builder<K, V> extends ImmutableMap.Builder<K, V> {
    private transient @Nullable Object[] keys;
    private transient @Nullable Object[] values;
    private final Comparator<? super K> comparator;

    /**
     * Creates a new builder. The returned builder is equivalent to the builder generated by {@link
     * ImmutableSortedMap#orderedBy}.
     */
    @SuppressWarnings("unchecked")
    public Builder(Comparator<? super K> comparator) {
      this(comparator, ImmutableCollection.Builder.DEFAULT_INITIAL_CAPACITY);
    }

    private Builder(Comparator<? super K> comparator, int initialCapacity) {
      this.comparator = checkNotNull(comparator);
      this.keys = new @Nullable Object[initialCapacity];
      this.values = new @Nullable Object[initialCapacity];
    }

    private void ensureCapacity(int minCapacity) {
      if (minCapacity > keys.length) {
        int newCapacity = ImmutableCollection.Builder.expandedCapacity(keys.length, minCapacity);
        this.keys = Arrays.copyOf(keys, newCapacity);
        this.values = Arrays.copyOf(values, newCapacity);
      }
    }

    /**
     * Associates {@code key} with {@code value} in the built map. Duplicate keys, according to the
     * comparator (which might be the keys' natural order), are not allowed, and will cause {@link
     * #build} to fail.
     */
    @CanIgnoreReturnValue
    @Override
    public Builder<K, V> put(K key, V value) {
      ensureCapacity(size + 1);
      checkEntryNotNull(key, value);
      keys[size] = key;
      values[size] = value;
      size++;
      return this;
    }

    /**
     * Adds the given {@code entry} to the map, making it immutable if necessary. Duplicate keys,
     * according to the comparator (which might be the keys' natural order), are not allowed, and
     * will cause {@link #build} to fail.
     *
     * @since 11.0
     */
    @CanIgnoreReturnValue
    @Override
    public Builder<K, V> put(Entry<? extends K, ? extends V> entry) {
      super.put(entry);
      return this;
    }

    /**
     * Associates all of the given map's keys and values in the built map. Duplicate keys, according
     * to the comparator (which might be the keys' natural order), are not allowed, and will cause
     * {@link #build} to fail.
     *
     * @throws NullPointerException if any key or value in {@code map} is null
     */
    @CanIgnoreReturnValue
    @Override
    public Builder<K, V> putAll(Map<? extends K, ? extends V> map) {
      super.putAll(map);
      return this;
    }

    /**
     * Adds all the given entries to the built map. Duplicate keys, according to the comparator
     * (which might be the keys' natural order), are not allowed, and will cause {@link #build} to
     * fail.
     *
     * @throws NullPointerException if any key, value, or entry is null
     * @since 19.0
     */
    @CanIgnoreReturnValue
    @Beta
    @Override
    public Builder<K, V> putAll(Iterable<? extends Entry<? extends K, ? extends V>> entries) {
      super.putAll(entries);
      return this;
    }

    /**
     * Throws an {@code UnsupportedOperationException}.
     *
     * @since 19.0
     * @deprecated Unsupported by ImmutableSortedMap.Builder.
     */
    @CanIgnoreReturnValue
    @Beta
    @Override
    @Deprecated
    @DoNotCall("Always throws UnsupportedOperationException")
    public final Builder<K, V> orderEntriesByValue(Comparator<? super V> valueComparator) {
      throw new UnsupportedOperationException("Not available on ImmutableSortedMap.Builder");
    }

    @CanIgnoreReturnValue
    Builder<K, V> combine(ImmutableSortedMap.Builder<K, V> other) {
      ensureCapacity(size + other.size);
      System.arraycopy(other.keys, 0, this.keys, this.size, other.size);
      System.arraycopy(other.values, 0, this.values, this.size, other.size);
      size += other.size;
      return this;
    }

    /**
     * Returns a newly-created immutable sorted map.
     *
     * <p>Prefer the equivalent method {@link #buildOrThrow()} to make it explicit that the method
     * will throw an exception if there are duplicate keys. The {@code build()} method will soon be
     * deprecated.
     *
     * @throws IllegalArgumentException if any two keys are equal according to the comparator (which
     *     might be the keys' natural order)
     */
    @Override
    public ImmutableSortedMap<K, V> build() {
      return buildOrThrow();
    }

    /**
     * Returns a newly-created immutable sorted map, or throws an exception if any two keys are
     * equal.
     *
     * @throws IllegalArgumentException if any two keys are equal according to the comparator (which
     *     might be the keys' natural order)
     * @since 31.0
     */
    @Override
    public ImmutableSortedMap<K, V> buildOrThrow() {
      switch (size) {
        case 0:
          return emptyMap(comparator);
        case 1:
          // requireNonNull is safe because the first `size` elements have been filled in.
          return of(comparator, (K) requireNonNull(keys[0]), (V) requireNonNull(values[0]));
        default:
          Object[] sortedKeys = Arrays.copyOf(keys, size);
          Arrays.sort((K[]) sortedKeys, comparator);
          Object[] sortedValues = new Object[size];

          // We might, somehow, be able to reorder values in-place.  But it doesn't seem like
          // there's a way around creating the separate sortedKeys array, and if we're allocating
          // one array of size n, we might as well allocate two -- to say nothing of the allocation
          // done in Arrays.sort.
          for (int i = 0; i < size; i++) {
            if (i > 0 && comparator.compare((K) sortedKeys[i - 1], (K) sortedKeys[i]) == 0) {
              throw new IllegalArgumentException(
                  "keys required to be distinct but compared as equal: "
                      + sortedKeys[i - 1]
                      + " and "
                      + sortedKeys[i]);
            }
            // requireNonNull is safe because the first `size` elements have been filled in.
            int index =
                Arrays.binarySearch((K[]) sortedKeys, (K) requireNonNull(keys[i]), comparator);
            sortedValues[index] = requireNonNull(values[i]);
          }
          return new ImmutableSortedMap<K, V>(
              new RegularImmutableSortedSet<K>(
                  ImmutableList.<K>asImmutableList(sortedKeys), comparator),
              ImmutableList.<V>asImmutableList(sortedValues));
      }
    }

    /**
     * Throws UnsupportedOperationException. A future version may support this operation. Then the
     * value for any given key will be the one that was last supplied in a {@code put} operation for
     * that key.
     *
     * @throws UnsupportedOperationException always
     * @since 31.1
     * @deprecated This method is not currently implemented, and may never be.
     */
    @DoNotCall
    @Deprecated
    @Override
    public final ImmutableSortedMap<K, V> buildKeepingLast() {
      // TODO(emcmanus): implement
      throw new UnsupportedOperationException(
          "ImmutableSortedMap.Builder does not yet implement buildKeepingLast()");
    }
  }

  private final transient RegularImmutableSortedSet<K> keySet;
  private final transient ImmutableList<V> valueList;
  private transient @Nullable ImmutableSortedMap<K, V> descendingMap;

  ImmutableSortedMap(RegularImmutableSortedSet<K> keySet, ImmutableList<V> valueList) {
    this(keySet, valueList, null);
  }

  ImmutableSortedMap(
      RegularImmutableSortedSet<K> keySet,
      ImmutableList<V> valueList,
      @Nullable ImmutableSortedMap<K, V> descendingMap) {
    this.keySet = keySet;
    this.valueList = valueList;
    this.descendingMap = descendingMap;
  }

  @Override
  public int size() {
    return valueList.size();
  }

  @Override
  public @Nullable V get(@Nullable Object key) {
    int index = keySet.indexOf(key);
    return (index == -1) ? null : valueList.get(index);
  }

  @Override
  boolean isPartialView() {
    return keySet.isPartialView() || valueList.isPartialView();
  }

  /** Returns an immutable set of the mappings in this map, sorted by the key ordering. */
  @Override
  public ImmutableSet<Entry<K, V>> entrySet() {
    return super.entrySet();
  }

  @Override
  ImmutableSet<Entry<K, V>> createEntrySet() {
    class EntrySet extends ImmutableMapEntrySet<K, V> {
      @Override
      public UnmodifiableIterator<Entry<K, V>> iterator() {
        return asList().iterator();
      }

      @Override
      ImmutableList<Entry<K, V>> createAsList() {
        return new ImmutableList<Entry<K, V>>() {
          @Override
          public Entry<K, V> get(int index) {
            return new AbstractMap.SimpleImmutableEntry<>(
                keySet.asList().get(index), valueList.get(index));
          }

          @Override
          boolean isPartialView() {
            return true;
          }

          @Override
          public int size() {
            return ImmutableSortedMap.this.size();
          }
        };
      }

      @Override
      ImmutableMap<K, V> map() {
        return ImmutableSortedMap.this;
      }
    }
    return isEmpty() ? ImmutableSet.<Entry<K, V>>of() : new EntrySet();
  }

  /** Returns an immutable sorted set of the keys in this map. */
  @Override
  public ImmutableSortedSet<K> keySet() {
    return keySet;
  }

  @Override
  ImmutableSet<K> createKeySet() {
    throw new AssertionError("should never be called");
  }

  /**
   * Returns an immutable collection of the values in this map, sorted by the ordering of the
   * corresponding keys.
   */
  @Override
  public ImmutableCollection<V> values() {
    return valueList;
  }

  @Override
  ImmutableCollection<V> createValues() {
    throw new AssertionError("should never be called");
  }

  /**
   * Returns the comparator that orders the keys, which is {@link Ordering#natural()} when the
   * natural ordering of the keys is used. Note that its behavior is not consistent with {@link
   * TreeMap#comparator()}, which returns {@code null} to indicate natural ordering.
   */
  @Override
  public Comparator<? super K> comparator() {
    return keySet().comparator();
  }

  @Override
  public K firstKey() {
    return keySet().first();
  }

  @Override
  public K lastKey() {
    return keySet().last();
  }

  private ImmutableSortedMap<K, V> getSubMap(int fromIndex, int toIndex) {
    if (fromIndex == 0 && toIndex == size()) {
      return this;
    } else if (fromIndex == toIndex) {
      return emptyMap(comparator());
    } else {
      return new ImmutableSortedMap<>(
          keySet.getSubSet(fromIndex, toIndex), valueList.subList(fromIndex, toIndex));
    }
  }

  /**
   * This method returns a {@code ImmutableSortedMap}, consisting of the entries whose keys are less
   * than {@code toKey}.
   *
   * <p>The {@link SortedMap#headMap} documentation states that a submap of a submap throws an
   * {@link IllegalArgumentException} if passed a {@code toKey} greater than an earlier {@code
   * toKey}. However, this method doesn't throw an exception in that situation, but instead keeps
   * the original {@code toKey}.
   */
  @Override
  public ImmutableSortedMap<K, V> headMap(K toKey) {
    return headMap(toKey, false);
  }

  /**
   * This method returns a {@code ImmutableSortedMap}, consisting of the entries whose keys are less
   * than (or equal to, if {@code inclusive}) {@code toKey}.
   *
   * <p>The {@link SortedMap#headMap} documentation states that a submap of a submap throws an
   * {@link IllegalArgumentException} if passed a {@code toKey} greater than an earlier {@code
   * toKey}. However, this method doesn't throw an exception in that situation, but instead keeps
   * the original {@code toKey}.
   *
   * @since 12.0
   */
  @Override
  public ImmutableSortedMap<K, V> headMap(K toKey, boolean inclusive) {
    return getSubMap(0, keySet.headIndex(checkNotNull(toKey), inclusive));
  }

  /**
   * This method returns a {@code ImmutableSortedMap}, consisting of the entries whose keys ranges
   * from {@code fromKey}, inclusive, to {@code toKey}, exclusive.
   *
   * <p>The {@link SortedMap#subMap} documentation states that a submap of a submap throws an {@link
   * IllegalArgumentException} if passed a {@code fromKey} less than an earlier {@code fromKey}.
   * However, this method doesn't throw an exception in that situation, but instead keeps the
   * original {@code fromKey}. Similarly, this method keeps the original {@code toKey}, instead of
   * throwing an exception, if passed a {@code toKey} greater than an earlier {@code toKey}.
   */
  @Override
  public ImmutableSortedMap<K, V> subMap(K fromKey, K toKey) {
    return subMap(fromKey, true, toKey, false);
  }

  /**
   * This method returns a {@code ImmutableSortedMap}, consisting of the entries whose keys ranges
   * from {@code fromKey} to {@code toKey}, inclusive or exclusive as indicated by the boolean
   * flags.
   *
   * <p>The {@link SortedMap#subMap} documentation states that a submap of a submap throws an {@link
   * IllegalArgumentException} if passed a {@code fromKey} less than an earlier {@code fromKey}.
   * However, this method doesn't throw an exception in that situation, but instead keeps the
   * original {@code fromKey}. Similarly, this method keeps the original {@code toKey}, instead of
   * throwing an exception, if passed a {@code toKey} greater than an earlier {@code toKey}.
   *
   * @since 12.0
   */
  @Override
  public ImmutableSortedMap<K, V> subMap(
      K fromKey, boolean fromInclusive, K toKey, boolean toInclusive) {
    checkNotNull(fromKey);
    checkNotNull(toKey);
    checkArgument(
        comparator().compare(fromKey, toKey) <= 0,
        "expected fromKey <= toKey but %s > %s",
        fromKey,
        toKey);
    return headMap(toKey, toInclusive).tailMap(fromKey, fromInclusive);
  }

  /**
   * This method returns a {@code ImmutableSortedMap}, consisting of the entries whose keys are
   * greater than or equals to {@code fromKey}.
   *
   * <p>The {@link SortedMap#tailMap} documentation states that a submap of a submap throws an
   * {@link IllegalArgumentException} if passed a {@code fromKey} less than an earlier {@code
   * fromKey}. However, this method doesn't throw an exception in that situation, but instead keeps
   * the original {@code fromKey}.
   */
  @Override
  public ImmutableSortedMap<K, V> tailMap(K fromKey) {
    return tailMap(fromKey, true);
  }

  /**
   * This method returns a {@code ImmutableSortedMap}, consisting of the entries whose keys are
   * greater than (or equal to, if {@code inclusive}) {@code fromKey}.
   *
   * <p>The {@link SortedMap#tailMap} documentation states that a submap of a submap throws an
   * {@link IllegalArgumentException} if passed a {@code fromKey} less than an earlier {@code
   * fromKey}. However, this method doesn't throw an exception in that situation, but instead keeps
   * the original {@code fromKey}.
   *
   * @since 12.0
   */
  @Override
  public ImmutableSortedMap<K, V> tailMap(K fromKey, boolean inclusive) {
    return getSubMap(keySet.tailIndex(checkNotNull(fromKey), inclusive), size());
  }

  @Override
  public @Nullable Entry<K, V> lowerEntry(K key) {
    return headMap(key, false).lastEntry();
  }

  @Override
  public @Nullable K lowerKey(K key) {
    return keyOrNull(lowerEntry(key));
  }

  @Override
  public @Nullable Entry<K, V> floorEntry(K key) {
    return headMap(key, true).lastEntry();
  }

  @Override
  public @Nullable K floorKey(K key) {
    return keyOrNull(floorEntry(key));
  }

  @Override
  public @Nullable Entry<K, V> ceilingEntry(K key) {
    return tailMap(key, true).firstEntry();
  }

  @Override
  public @Nullable K ceilingKey(K key) {
    return keyOrNull(ceilingEntry(key));
  }

  @Override
  public @Nullable Entry<K, V> higherEntry(K key) {
    return tailMap(key, false).firstEntry();
  }

  @Override
  public @Nullable K higherKey(K key) {
    return keyOrNull(higherEntry(key));
  }

  @Override
  public @Nullable Entry<K, V> firstEntry() {
    return isEmpty() ? null : entrySet().asList().get(0);
  }

  @Override
  public @Nullable Entry<K, V> lastEntry() {
    return isEmpty() ? null : entrySet().asList().get(size() - 1);
  }

  /**
   * Guaranteed to throw an exception and leave the map unmodified.
   *
   * @throws UnsupportedOperationException always
   * @deprecated Unsupported operation.
   */
  @CanIgnoreReturnValue
  @Deprecated
  @Override
  @DoNotCall("Always throws UnsupportedOperationException")
  public final @Nullable Entry<K, V> pollFirstEntry() {
    throw new UnsupportedOperationException();
  }

  /**
   * Guaranteed to throw an exception and leave the map unmodified.
   *
   * @throws UnsupportedOperationException always
   * @deprecated Unsupported operation.
   */
  @CanIgnoreReturnValue
  @Deprecated
  @Override
  @DoNotCall("Always throws UnsupportedOperationException")
  public final @Nullable Entry<K, V> pollLastEntry() {
    throw new UnsupportedOperationException();
  }

  @Override
  public ImmutableSortedMap<K, V> descendingMap() {
    // TODO(kevinb): the descendingMap is never actually cached at all. Either it should be or the
    // code below simplified.
    ImmutableSortedMap<K, V> result = descendingMap;
    if (result == null) {
      if (isEmpty()) {
        return result = emptyMap(Ordering.from(comparator()).reverse());
      } else {
        return result =
            new ImmutableSortedMap<>(
                (RegularImmutableSortedSet<K>) keySet.descendingSet(), valueList.reverse(), this);
      }
    }
    return result;
  }

  @Override
  public ImmutableSortedSet<K> navigableKeySet() {
    return keySet;
  }

  @Override
  public ImmutableSortedSet<K> descendingKeySet() {
    return keySet.descendingSet();
  }

  /**
   * Serialized type for all ImmutableSortedMap instances. It captures the logical contents and they
   * are reconstructed using public factory methods. This ensures that the implementation types
   * remain as implementation details.
   */
  @J2ktIncompatible // serialization
  private static class SerializedForm<K, V> extends ImmutableMap.SerializedForm<K, V> {
    private final Comparator<? super K> comparator;

    SerializedForm(ImmutableSortedMap<K, V> sortedMap) {
      super(sortedMap);
      comparator = sortedMap.comparator();
    }

    @Override
    Builder<K, V> makeBuilder(int size) {
      return new Builder<>(comparator);
    }

    private static final long serialVersionUID = 0;
  }

  @Override
  @J2ktIncompatible // serialization
  Object writeReplace() {
    return new SerializedForm<>(this);
  }

  @J2ktIncompatible // java.io.ObjectInputStream
  private void readObject(ObjectInputStream stream) throws InvalidObjectException {
    throw new InvalidObjectException("Use SerializedForm");
  }

  // This class is never actually serialized directly, but we have to make the
  // warning go away (and suppressing would suppress for all nested classes too)
  private static final long serialVersionUID = 0;
}<|MERGE_RESOLUTION|>--- conflicted
+++ resolved
@@ -491,22 +491,11 @@
               entryArray,
               0,
               size,
-<<<<<<< HEAD
-              new Comparator<@Nullable Entry<K, V>>() {
-                @Override
-                public int compare(@Nullable Entry<K, V> e1, @Nullable Entry<K, V> e2) {
-                  // requireNonNull is safe because the first `size` elements have been filled in.
-                  requireNonNull(e1);
-                  requireNonNull(e2);
-                  return comparator.compare(e1.getKey(), e2.getKey());
-                }
-=======
               (e1, e2) -> {
                 // requireNonNull is safe because the first `size` elements have been filled in.
                 requireNonNull(e1);
                 requireNonNull(e2);
                 return comparator.compare(e1.getKey(), e2.getKey());
->>>>>>> 7d9fac21
               });
           // requireNonNull is safe because the first `size` elements have been filled in.
           Entry<K, V> firstEntry = requireNonNull(entryArray[0]);
