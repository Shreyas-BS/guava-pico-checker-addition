--- conflicted
+++ resolved
@@ -241,11 +241,7 @@
     }
 
     @Override
-<<<<<<< HEAD
-=======
-    @ParametricNullness
     @SuppressWarnings("GoodTime") // reading system time without TimeSource
->>>>>>> 5c235908
     public T get() {
       // Another variant of Double Checked Locking.
       //
