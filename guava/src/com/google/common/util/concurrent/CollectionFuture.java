--- conflicted
+++ resolved
@@ -53,13 +53,8 @@
   }
 
   @Override
-<<<<<<< HEAD
   final void collectOneValue(int index, V returnValue) {
-    List<Optional<V>> localValues = values;
-=======
-  final void collectOneValue(int index, @Nullable V returnValue) {
     List<Present<V>> localValues = values;
->>>>>>> 1c9f547e
     if (localValues != null) {
       localValues.set(index, new Present<>(returnValue));
     }
