/*
 * Copyright (C) 2006 The Guava Authors
 *
 * Licensed under the Apache License, Version 2.0 (the "License"); you may not use this file except
 * in compliance with the License. You may obtain a copy of the License at
 *
 * http://www.apache.org/licenses/LICENSE-2.0
 *
 * Unless required by applicable law or agreed to in writing, software distributed under the License
 * is distributed on an "AS IS" BASIS, WITHOUT WARRANTIES OR CONDITIONS OF ANY KIND, either express
 * or implied. See the License for the specific language governing permissions and limitations under
 * the License.
 */

package com.google.common.util.concurrent;

import static com.google.common.collect.Lists.newArrayListWithCapacity;
import static java.util.Collections.unmodifiableList;

import com.google.common.annotations.GwtCompatible;
import com.google.common.collect.ImmutableCollection;
import com.google.common.collect.Lists;
import java.util.Collections;
import java.util.List;
import org.checkerframework.checker.nullness.qual.Nullable;

/** Aggregate future that collects (stores) results of each future. */
@GwtCompatible(emulated = true)
<<<<<<< HEAD
abstract class CollectionFuture<V extends @Nullable Object, C> extends AggregateFuture<V, C> {
  private @Nullable List<@Nullable Present<V>> values;
=======
abstract class CollectionFuture<V, C> extends AggregateFuture<V, C> {
  /*
   * We access this field racily but safely. For discussion of a similar situation, see the comments
   * on the fields of TimeoutFuture. This field is slightly different than the fields discussed
   * there: cancel() never reads this field, only writes to it. That makes the race here completely
   * harmless, rather than just 99.99% harmless.
   */
  private List<Present<V>> values;
>>>>>>> e71bcee7

  CollectionFuture(
      ImmutableCollection<? extends ListenableFuture<? extends V>> futures,
      boolean allMustSucceed) {
    super(futures, allMustSucceed, true);

    List<Present<V>> values =
        futures.isEmpty()
<<<<<<< HEAD
            ? Collections.<@Nullable Present<V>>emptyList()
            : Lists.<@Nullable Present<V>>newArrayListWithCapacity(futures.size());
=======
            ? ImmutableList.<Present<V>>of()
            : Lists.<Present<V>>newArrayListWithCapacity(futures.size());
>>>>>>> e71bcee7

    // Populate the results list with null initially.
    for (int i = 0; i < futures.size(); ++i) {
      values.add(null);
    }

    this.values = values;
  }

  @Override
  final void collectOneValue(int index, V returnValue) {
<<<<<<< HEAD
    List<@Nullable Present<V>> localValues = values;
=======
    List<Present<V>> localValues = values;
>>>>>>> e71bcee7
    if (localValues != null) {
      localValues.set(index, new Present<>(returnValue));
    }
  }

  @Override
  final void handleAllCompleted() {
<<<<<<< HEAD
    List<@Nullable Present<V>> localValues = values;
=======
    List<Present<V>> localValues = values;
>>>>>>> e71bcee7
    if (localValues != null) {
      set(combine(localValues));
    }
  }

  @Override
  void releaseResources(ReleaseResourcesReason reason) {
    super.releaseResources(reason);
    this.values = null;
  }

<<<<<<< HEAD
  abstract C combine(List<@Nullable Present<V>> values);
=======
  abstract C combine(List<Present<V>> values);
>>>>>>> e71bcee7

  /** Used for {@link Futures#allAsList} and {@link Futures#successfulAsList}. */
  static final class ListFuture<V extends @Nullable Object>
      extends CollectionFuture<V, List<@Nullable V>> {
    ListFuture(
        ImmutableCollection<? extends ListenableFuture<? extends V>> futures,
        boolean allMustSucceed) {
      super(futures, allMustSucceed);
      init();
    }

    @Override
<<<<<<< HEAD
    public List<@Nullable V> combine(List<@Nullable Present<V>> values) {
      List<@Nullable V> result = newArrayListWithCapacity(values.size());
=======
    public List<V> combine(List<Present<V>> values) {
      List<V> result = newArrayListWithCapacity(values.size());
>>>>>>> e71bcee7
      for (Present<V> element : values) {
        result.add(element != null ? element.value : null);
      }
      return unmodifiableList(result);
    }
  }

  /** The result of a successful {@code Future}. */
<<<<<<< HEAD
  private static final class Present<V extends @Nullable Object> {
=======
  private static final class Present<V> {
>>>>>>> e71bcee7
    V value;

    Present(V value) {
      this.value = value;
    }
  }
}<|MERGE_RESOLUTION|>--- conflicted
+++ resolved
@@ -26,34 +26,24 @@
 
 /** Aggregate future that collects (stores) results of each future. */
 @GwtCompatible(emulated = true)
-<<<<<<< HEAD
 abstract class CollectionFuture<V extends @Nullable Object, C> extends AggregateFuture<V, C> {
-  private @Nullable List<@Nullable Present<V>> values;
-=======
-abstract class CollectionFuture<V, C> extends AggregateFuture<V, C> {
   /*
    * We access this field racily but safely. For discussion of a similar situation, see the comments
    * on the fields of TimeoutFuture. This field is slightly different than the fields discussed
    * there: cancel() never reads this field, only writes to it. That makes the race here completely
    * harmless, rather than just 99.99% harmless.
    */
-  private List<Present<V>> values;
->>>>>>> e71bcee7
+  private @Nullable List<@Nullable Present<V>> values;
 
   CollectionFuture(
       ImmutableCollection<? extends ListenableFuture<? extends V>> futures,
       boolean allMustSucceed) {
     super(futures, allMustSucceed, true);
 
-    List<Present<V>> values =
+    List<@Nullable Present<V>> values =
         futures.isEmpty()
-<<<<<<< HEAD
             ? Collections.<@Nullable Present<V>>emptyList()
             : Lists.<@Nullable Present<V>>newArrayListWithCapacity(futures.size());
-=======
-            ? ImmutableList.<Present<V>>of()
-            : Lists.<Present<V>>newArrayListWithCapacity(futures.size());
->>>>>>> e71bcee7
 
     // Populate the results list with null initially.
     for (int i = 0; i < futures.size(); ++i) {
@@ -65,11 +55,7 @@
 
   @Override
   final void collectOneValue(int index, V returnValue) {
-<<<<<<< HEAD
     List<@Nullable Present<V>> localValues = values;
-=======
-    List<Present<V>> localValues = values;
->>>>>>> e71bcee7
     if (localValues != null) {
       localValues.set(index, new Present<>(returnValue));
     }
@@ -77,11 +63,7 @@
 
   @Override
   final void handleAllCompleted() {
-<<<<<<< HEAD
     List<@Nullable Present<V>> localValues = values;
-=======
-    List<Present<V>> localValues = values;
->>>>>>> e71bcee7
     if (localValues != null) {
       set(combine(localValues));
     }
@@ -93,11 +75,7 @@
     this.values = null;
   }
 
-<<<<<<< HEAD
   abstract C combine(List<@Nullable Present<V>> values);
-=======
-  abstract C combine(List<Present<V>> values);
->>>>>>> e71bcee7
 
   /** Used for {@link Futures#allAsList} and {@link Futures#successfulAsList}. */
   static final class ListFuture<V extends @Nullable Object>
@@ -110,13 +88,8 @@
     }
 
     @Override
-<<<<<<< HEAD
     public List<@Nullable V> combine(List<@Nullable Present<V>> values) {
       List<@Nullable V> result = newArrayListWithCapacity(values.size());
-=======
-    public List<V> combine(List<Present<V>> values) {
-      List<V> result = newArrayListWithCapacity(values.size());
->>>>>>> e71bcee7
       for (Present<V> element : values) {
         result.add(element != null ? element.value : null);
       }
@@ -125,11 +98,7 @@
   }
 
   /** The result of a successful {@code Future}. */
-<<<<<<< HEAD
   private static final class Present<V extends @Nullable Object> {
-=======
-  private static final class Present<V> {
->>>>>>> e71bcee7
     V value;
 
     Present(V value) {
