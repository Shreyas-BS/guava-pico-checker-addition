--- conflicted
+++ resolved
@@ -194,10 +194,6 @@
   /**
    * Returns a string representation of the current elapsed time.
    */
-<<<<<<< HEAD
-  /*@GwtIncompatible("String.format()")*/
-=======
->>>>>>> 379757e3
   @Override
   public String toString() {
     long nanos = elapsedNanos();
