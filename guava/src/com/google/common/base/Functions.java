--- conflicted
+++ resolved
@@ -93,13 +93,8 @@
     INSTANCE;
 
     @Override
-<<<<<<< HEAD
     @Nullable
-    public @org.checkerframework.checker.nullness.qual.Nullable Object apply(@Nullable Object o) {
-=======
-    @NullableDecl
-    public Object apply(@NullableDecl Object o) {
->>>>>>> 594e3b73
+    public @org.checkerframework.checker.nullness.qual.Nullable Object apply(@NullableDecl Object o) {
       return o;
     }
 
@@ -135,12 +130,8 @@
     }
 
     @Override
-<<<<<<< HEAD
-    public @org.checkerframework.checker.nullness.qual.Nullable V apply(@Nullable K key) {
+    public @org.checkerframework.checker.nullness.qual.Nullable V apply(@NullableDecl K key) {
       @org.checkerframework.checker.nullness.qual.Nullable
-=======
-    public V apply(@NullableDecl K key) {
->>>>>>> 594e3b73
       V result = map.get(key);
       checkArgument(result != null || map.containsKey(key), "Key '%s' not present in map", key);
       return result;
