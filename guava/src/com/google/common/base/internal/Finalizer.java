--- conflicted
+++ resolved
@@ -192,12 +192,8 @@
     }
   }
 
-<<<<<<< HEAD
-  public static /*@org.checkerframework.checker.nullness.qual.Nullable*/ Field getInheritableThreadLocalsField() {
-=======
   @Nullable
   public static Field getInheritableThreadLocalsField() {
->>>>>>> 379757e3
     try {
       Field inheritableThreadLocals = Thread.class.getDeclaredField("inheritableThreadLocals");
       inheritableThreadLocals.setAccessible(true);
