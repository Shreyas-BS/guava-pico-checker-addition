/*
 * Copyright (C) 2008 The Guava Authors
 *
 * Licensed under the Apache License, Version 2.0 (the "License"); you may not use this file except
 * in compliance with the License. You may obtain a copy of the License at
 *
 * http://www.apache.org/licenses/LICENSE-2.0
 *
 * Unless required by applicable law or agreed to in writing, software distributed under the License
 * is distributed on an "AS IS" BASIS, WITHOUT WARRANTIES OR CONDITIONS OF ANY KIND, either express
 * or implied. See the License for the specific language governing permissions and limitations under
 * the License.
 */

package com.google.common.base.internal;

import org.checkerframework.framework.qual.AnnotatedFor;

import java.lang.ref.PhantomReference;
import java.lang.ref.Reference;
import java.lang.ref.ReferenceQueue;
import java.lang.ref.WeakReference;
import java.lang.reflect.Constructor;
import java.lang.reflect.Field;
import java.lang.reflect.Method;
import java.util.logging.Level;
import java.util.logging.Logger;
import org.checkerframework.checker.nullness.compatqual.NullableDecl;

/**
 * Thread that finalizes referents. All references should implement {@code
 * com.google.common.base.FinalizableReference}.
 *
 * <p>While this class is public, we consider it to be *internal* and not part of our published API.
 * It is public so we can access it reflectively across class loaders in secure environments.
 *
 * <p>This class can't depend on other Guava code. If we were to load this class in the same class
 * loader as the rest of Guava, this thread would keep an indirect strong reference to the class
 * loader and prevent it from being garbage collected. This poses a problem for environments where
 * you want to throw away the class loader. For example, dynamically reloading a web application or
 * unloading an OSGi bundle.
 *
 * <p>{@code com.google.common.base.FinalizableReferenceQueue} loads this class in its own class
 * loader. That way, this class doesn't prevent the main class loader from getting garbage
 * collected, and this class can detect when the main class loader has been garbage collected and
 * stop itself.
 */
@AnnotatedFor({"nullness"})
public class Finalizer implements Runnable {

  private static final Logger logger = Logger.getLogger(Finalizer.class.getName());

  /** Name of FinalizableReference.class. */
  private static final String FINALIZABLE_REFERENCE = "com.google.common.base.FinalizableReference";

  /**
   * Starts the Finalizer thread. FinalizableReferenceQueue calls this method reflectively.
   *
   * @param finalizableReferenceClass FinalizableReference.class.
   * @param queue a reference queue that the thread will poll.
   * @param frqReference a phantom reference to the FinalizableReferenceQueue, which will be queued
   *     either when the FinalizableReferenceQueue is no longer referenced anywhere, or when its
   *     close() method is called.
   */
  public static void startFinalizer(
      Class<?> finalizableReferenceClass,
      ReferenceQueue<Object> queue,
      PhantomReference<Object> frqReference) {
    /*
     * We use FinalizableReference.class for two things:
     *
     * 1) To invoke FinalizableReference.finalizeReferent()
     *
     * 2) To detect when FinalizableReference's class loader has to be garbage collected, at which
     * point, Finalizer can stop running
     */
    if (!finalizableReferenceClass.getName().equals(FINALIZABLE_REFERENCE)) {
      throw new IllegalArgumentException("Expected " + FINALIZABLE_REFERENCE + ".");
    }

    Finalizer finalizer = new Finalizer(finalizableReferenceClass, queue, frqReference);
    String threadName = Finalizer.class.getName();
    Thread thread = null;
    if (bigThreadConstructor != null) {
      try {
        boolean inheritThreadLocals = false;
        long defaultStackSize = 0;
        thread =
            bigThreadConstructor.newInstance(
                (ThreadGroup) null, finalizer, threadName, defaultStackSize, inheritThreadLocals);
      } catch (Throwable t) {
        logger.log(
            Level.INFO, "Failed to create a thread without inherited thread-local values", t);
      }
    }
    if (thread == null) {
      thread = new Thread((ThreadGroup) null, finalizer, threadName);
    }
    thread.setDaemon(true);

    try {
      if (inheritableThreadLocals != null) {
        inheritableThreadLocals.set(thread, null);
      }
    } catch (Throwable t) {
      logger.log(
          Level.INFO,
          "Failed to clear thread local values inherited by reference finalizer thread.",
          t);
    }

    thread.start();
  }

  private final WeakReference<Class<?>> finalizableReferenceClassReference;
  private final PhantomReference<Object> frqReference;
  private final ReferenceQueue<Object> queue;

  // By preference, we will use the Thread constructor that has an `inheritThreadLocals` parameter.
  // But before Java 9, our only way not to inherit ThreadLocals is to zap them after the thread
  // is created, by accessing a private field.
<<<<<<< HEAD
  private static final @Nullable Constructor<Thread> bigThreadConstructor = getBigThreadConstructor();
  private static final @Nullable Field inheritableThreadLocals =
=======
  @NullableDecl
  private static final Constructor<Thread> bigThreadConstructor = getBigThreadConstructor();

  @NullableDecl
  private static final Field inheritableThreadLocals =
>>>>>>> 594e3b73
      (bigThreadConstructor == null) ? getInheritableThreadLocalsField() : null;

  /** Constructs a new finalizer thread. */
  private Finalizer(
      Class<?> finalizableReferenceClass,
      ReferenceQueue<Object> queue,
      PhantomReference<Object> frqReference) {
    this.queue = queue;

    this.finalizableReferenceClassReference =
        new WeakReference<Class<?>>(finalizableReferenceClass);

    // Keep track of the FRQ that started us so we know when to stop.
    this.frqReference = frqReference;
  }

  /** Loops continuously, pulling references off the queue and cleaning them up. */
  @SuppressWarnings("InfiniteLoopStatement")
  @Override
  public void run() {
    while (true) {
      try {
        if (!cleanUp(queue.remove())) {
          break;
        }
      } catch (InterruptedException e) {
        // ignore
      }
    }
  }

  /**
   * Cleans up a single reference. Catches and logs all throwables.
   *
   * @return true if the caller should continue, false if the associated FinalizableReferenceQueue
   *     is no longer referenced.
   */
  private boolean cleanUp(Reference<?> reference) {
    Method finalizeReferentMethod = getFinalizeReferentMethod();
    if (finalizeReferentMethod == null) {
      return false;
    }
    do {
      /*
       * This is for the benefit of phantom references. Weak and soft references will have already
       * been cleared by this point.
       */
      reference.clear();

      if (reference == frqReference) {
        /*
         * The client no longer has a reference to the FinalizableReferenceQueue. We can stop.
         */
        return false;
      }

      try {
        finalizeReferentMethod.invoke(reference);
      } catch (Throwable t) {
        logger.log(Level.SEVERE, "Error cleaning up after reference.", t);
      }

      /*
       * Loop as long as we have references available so as not to waste CPU looking up the Method
       * over and over again.
       */
    } while ((reference = queue.poll()) != null);
    return true;
  }

  /** Looks up FinalizableReference.finalizeReferent() method. */
  @NullableDecl
  private Method getFinalizeReferentMethod() {
    Class<?> finalizableReferenceClass = finalizableReferenceClassReference.get();
    if (finalizableReferenceClass == null) {
      /*
       * FinalizableReference's class loader was reclaimed. While there's a chance that other
       * finalizable references could be enqueued subsequently (at which point the class loader
       * would be resurrected by virtue of us having a strong reference to it), we should pretty
       * much just shut down and make sure we don't keep it alive any longer than necessary.
       */
      return null;
    }
    try {
      return finalizableReferenceClass.getMethod("finalizeReferent");
    } catch (NoSuchMethodException e) {
      throw new AssertionError(e);
    }
  }

  @NullableDecl
  private static Field getInheritableThreadLocalsField() {
    try {
      Field inheritableThreadLocals = Thread.class.getDeclaredField("inheritableThreadLocals");
      inheritableThreadLocals.setAccessible(true);
      return inheritableThreadLocals;
    } catch (Throwable t) {
      logger.log(
          Level.INFO,
          "Couldn't access Thread.inheritableThreadLocals. Reference finalizer threads will "
              + "inherit thread local values.");
      return null;
    }
  }

  @NullableDecl
  private static Constructor<Thread> getBigThreadConstructor() {
    try {
      return Thread.class.getConstructor(
          ThreadGroup.class, Runnable.class, String.class, long.class, boolean.class);
    } catch (Throwable t) {
      // Probably pre Java 9. We'll fall back to Thread.inheritableThreadLocals.
      return null;
    }
  }
}<|MERGE_RESOLUTION|>--- conflicted
+++ resolved
@@ -119,16 +119,11 @@
   // By preference, we will use the Thread constructor that has an `inheritThreadLocals` parameter.
   // But before Java 9, our only way not to inherit ThreadLocals is to zap them after the thread
   // is created, by accessing a private field.
-<<<<<<< HEAD
-  private static final @Nullable Constructor<Thread> bigThreadConstructor = getBigThreadConstructor();
-  private static final @Nullable Field inheritableThreadLocals =
-=======
   @NullableDecl
   private static final Constructor<Thread> bigThreadConstructor = getBigThreadConstructor();
 
   @NullableDecl
   private static final Field inheritableThreadLocals =
->>>>>>> 594e3b73
       (bigThreadConstructor == null) ? getInheritableThreadLocalsField() : null;
 
   /** Constructs a new finalizer thread. */
