/*
 * Copyright (C) 2014 The Guava Authors
 *
 * Licensed under the Apache License, Version 2.0 (the "License"); you may not use this file except
 * in compliance with the License. You may obtain a copy of the License at
 *
 * http://www.apache.org/licenses/LICENSE-2.0
 *
 * Unless required by applicable law or agreed to in writing, software distributed under the License
 * is distributed on an "AS IS" BASIS, WITHOUT WARRANTIES OR CONDITIONS OF ANY KIND, either express
 * or implied. See the License for the specific language governing permissions and limitations under
 * the License.
 */

package com.google.common.base;

import static com.google.common.base.Preconditions.checkNotNull;

import com.google.common.annotations.GwtCompatible;
import com.google.errorprone.annotations.CanIgnoreReturnValue;
import java.util.Arrays;
import org.jspecify.annotations.Nullable;

/**
 * Helper functions that operate on any {@code Object}, and are not already provided in {@link
 * java.util.Objects}.
 *
 * <p>See the Guava User Guide on <a
 * href="https://github.com/google/guava/wiki/CommonObjectUtilitiesExplained">writing {@code Object}
 * methods with {@code MoreObjects}</a>.
 *
 * @author Laurence Gonsalves
 * @since 18.0 (since 2.0 as {@code Objects})
 */
@GwtCompatible
public final class MoreObjects {
  /**
   * Returns the first of two given parameters that is not {@code null}, if either is, or otherwise
   * throws a {@link NullPointerException}.
   *
   * <p>To find the first non-null element in an iterable, use {@code Iterables.find(iterable,
   * Predicates.notNull())}. For varargs, use {@code Iterables.find(Arrays.asList(a, b, c, ...),
   * Predicates.notNull())}, static importing as necessary.
   *
   * <p><b>Note:</b> if {@code first} is represented as an {@link Optional}, this can be
   * accomplished with {@link Optional#or(Object) first.or(second)}. That approach also allows for
   * lazy evaluation of the fallback instance, using {@link Optional#or(Supplier)
   * first.or(supplier)}.
   *
   * <p><b>Java 9 users:</b> use {@code java.util.Objects.requireNonNullElse(first, second)}
   * instead.
   *
   * @return {@code first} if it is non-null; otherwise {@code second} if it is non-null
   * @throws NullPointerException if both {@code first} and {@code second} are null
   * @since 18.0 (since 3.0 as {@code Objects.firstNonNull()}).
   */
<<<<<<< HEAD
  public static <T> T firstNonNull(@Nullable T first, @Nullable T second) {
=======
  public static <T extends @NonNull Object> T firstNonNull(@Nullable T first, T second) {
>>>>>>> 33bdb36c
    if (first != null) {
      return first;
    }
    if (second != null) {
      return second;
    }
    throw new NullPointerException("Both parameters are null");
  }

  /**
   * Creates an instance of {@link ToStringHelper}.
   *
   * <p>This is helpful for implementing {@link Object#toString()}. Specification by example:
   *
   * <pre>{@code
   * // Returns "ClassName{}"
   * MoreObjects.toStringHelper(this)
   *     .toString();
   *
   * // Returns "ClassName{x=1}"
   * MoreObjects.toStringHelper(this)
   *     .add("x", 1)
   *     .toString();
   *
   * // Returns "MyObject{x=1}"
   * MoreObjects.toStringHelper("MyObject")
   *     .add("x", 1)
   *     .toString();
   *
   * // Returns "ClassName{x=1, y=foo}"
   * MoreObjects.toStringHelper(this)
   *     .add("x", 1)
   *     .add("y", "foo")
   *     .toString();
   *
   * // Returns "ClassName{x=1}"
   * MoreObjects.toStringHelper(this)
   *     .omitNullValues()
   *     .add("x", 1)
   *     .add("y", null)
   *     .toString();
   * }</pre>
   *
   * <p>Note that in GWT, class names are often obfuscated.
   *
   * @param self the object to generate the string for (typically {@code this}), used only for its
   *     class name
   * @since 18.0 (since 2.0 as {@code Objects.toStringHelper()}).
   */
  public static ToStringHelper toStringHelper(Object self) {
    return new ToStringHelper(self.getClass().getSimpleName());
  }

  /**
   * Creates an instance of {@link ToStringHelper} in the same manner as {@link
   * #toStringHelper(Object)}, but using the simple name of {@code clazz} instead of using an
   * instance's {@link Object#getClass()}.
   *
   * <p>Note that in GWT, class names are often obfuscated.
   *
   * @param clazz the {@link Class} of the instance
   * @since 18.0 (since 7.0 as {@code Objects.toStringHelper()}).
   */
  public static ToStringHelper toStringHelper(Class<?> clazz) {
    return new ToStringHelper(clazz.getSimpleName());
  }

  /**
   * Creates an instance of {@link ToStringHelper} in the same manner as {@link
   * #toStringHelper(Object)}, but using {@code className} instead of using an instance's {@link
   * Object#getClass()}.
   *
   * @param className the name of the instance type
   * @since 18.0 (since 7.0 as {@code Objects.toStringHelper()}).
   */
  public static ToStringHelper toStringHelper(String className) {
    return new ToStringHelper(className);
  }

  /**
   * Support class for {@link MoreObjects#toStringHelper}.
   *
   * @author Jason Lee
   * @since 18.0 (since 2.0 as {@code Objects.ToStringHelper}).
   */
  public static final class ToStringHelper {
    private final String className;
    private final ValueHolder holderHead = new ValueHolder();
    private ValueHolder holderTail = holderHead;
    private boolean omitNullValues = false;

    /** Use {@link MoreObjects#toStringHelper(Object)} to create an instance. */
    private ToStringHelper(String className) {
      this.className = checkNotNull(className);
    }

    /**
     * Configures the {@link ToStringHelper} so {@link #toString()} will ignore properties with null
     * value. The order of calling this method, relative to the {@code add()}/{@code addValue()}
     * methods, is not significant.
     *
     * @since 18.0 (since 12.0 as {@code Objects.ToStringHelper.omitNullValues()}).
     */
    @CanIgnoreReturnValue
    public ToStringHelper omitNullValues() {
      omitNullValues = true;
      return this;
    }

    /**
     * Adds a name/value pair to the formatted output in {@code name=value} format. If {@code value}
     * is {@code null}, the string {@code "null"} is used, unless {@link #omitNullValues()} is
     * called, in which case this name/value pair will not be added.
     */
    @CanIgnoreReturnValue
    public ToStringHelper add(String name, @Nullable Object value) {
      return addHolder(name, value);
    }

    /**
     * Adds a name/value pair to the formatted output in {@code name=value} format.
     *
     * @since 18.0 (since 11.0 as {@code Objects.ToStringHelper.add()}).
     */
    @CanIgnoreReturnValue
    public ToStringHelper add(String name, boolean value) {
      return addHolder(name, String.valueOf(value));
    }

    /**
     * Adds a name/value pair to the formatted output in {@code name=value} format.
     *
     * @since 18.0 (since 11.0 as {@code Objects.ToStringHelper.add()}).
     */
    @CanIgnoreReturnValue
    public ToStringHelper add(String name, char value) {
      return addHolder(name, String.valueOf(value));
    }

    /**
     * Adds a name/value pair to the formatted output in {@code name=value} format.
     *
     * @since 18.0 (since 11.0 as {@code Objects.ToStringHelper.add()}).
     */
    @CanIgnoreReturnValue
    public ToStringHelper add(String name, double value) {
      return addHolder(name, String.valueOf(value));
    }

    /**
     * Adds a name/value pair to the formatted output in {@code name=value} format.
     *
     * @since 18.0 (since 11.0 as {@code Objects.ToStringHelper.add()}).
     */
    @CanIgnoreReturnValue
    public ToStringHelper add(String name, float value) {
      return addHolder(name, String.valueOf(value));
    }

    /**
     * Adds a name/value pair to the formatted output in {@code name=value} format.
     *
     * @since 18.0 (since 11.0 as {@code Objects.ToStringHelper.add()}).
     */
    @CanIgnoreReturnValue
    public ToStringHelper add(String name, int value) {
      return addHolder(name, String.valueOf(value));
    }

    /**
     * Adds a name/value pair to the formatted output in {@code name=value} format.
     *
     * @since 18.0 (since 11.0 as {@code Objects.ToStringHelper.add()}).
     */
    @CanIgnoreReturnValue
    public ToStringHelper add(String name, long value) {
      return addHolder(name, String.valueOf(value));
    }

    /**
     * Adds an unnamed value to the formatted output.
     *
     * <p>It is strongly encouraged to use {@link #add(String, Object)} instead and give value a
     * readable name.
     */
    @CanIgnoreReturnValue
    public ToStringHelper addValue(@Nullable Object value) {
      return addHolder(value);
    }

    /**
     * Adds an unnamed value to the formatted output.
     *
     * <p>It is strongly encouraged to use {@link #add(String, boolean)} instead and give value a
     * readable name.
     *
     * @since 18.0 (since 11.0 as {@code Objects.ToStringHelper.addValue()}).
     */
    @CanIgnoreReturnValue
    public ToStringHelper addValue(boolean value) {
      return addHolder(String.valueOf(value));
    }

    /**
     * Adds an unnamed value to the formatted output.
     *
     * <p>It is strongly encouraged to use {@link #add(String, char)} instead and give value a
     * readable name.
     *
     * @since 18.0 (since 11.0 as {@code Objects.ToStringHelper.addValue()}).
     */
    @CanIgnoreReturnValue
    public ToStringHelper addValue(char value) {
      return addHolder(String.valueOf(value));
    }

    /**
     * Adds an unnamed value to the formatted output.
     *
     * <p>It is strongly encouraged to use {@link #add(String, double)} instead and give value a
     * readable name.
     *
     * @since 18.0 (since 11.0 as {@code Objects.ToStringHelper.addValue()}).
     */
    @CanIgnoreReturnValue
    public ToStringHelper addValue(double value) {
      return addHolder(String.valueOf(value));
    }

    /**
     * Adds an unnamed value to the formatted output.
     *
     * <p>It is strongly encouraged to use {@link #add(String, float)} instead and give value a
     * readable name.
     *
     * @since 18.0 (since 11.0 as {@code Objects.ToStringHelper.addValue()}).
     */
    @CanIgnoreReturnValue
    public ToStringHelper addValue(float value) {
      return addHolder(String.valueOf(value));
    }

    /**
     * Adds an unnamed value to the formatted output.
     *
     * <p>It is strongly encouraged to use {@link #add(String, int)} instead and give value a
     * readable name.
     *
     * @since 18.0 (since 11.0 as {@code Objects.ToStringHelper.addValue()}).
     */
    @CanIgnoreReturnValue
    public ToStringHelper addValue(int value) {
      return addHolder(String.valueOf(value));
    }

    /**
     * Adds an unnamed value to the formatted output.
     *
     * <p>It is strongly encouraged to use {@link #add(String, long)} instead and give value a
     * readable name.
     *
     * @since 18.0 (since 11.0 as {@code Objects.ToStringHelper.addValue()}).
     */
    @CanIgnoreReturnValue
    public ToStringHelper addValue(long value) {
      return addHolder(String.valueOf(value));
    }

    /**
     * Returns a string in the format specified by {@link MoreObjects#toStringHelper(Object)}.
     *
     * <p>After calling this method, you can keep adding more properties to later call toString()
     * again and get a more complete representation of the same object; but properties cannot be
     * removed, so this only allows limited reuse of the helper instance. The helper allows
     * duplication of properties (multiple name/value pairs with the same name can be added).
     */
    @Override
    public String toString() {
      // create a copy to keep it consistent in case value changes
      boolean omitNullValuesSnapshot = omitNullValues;
      String nextSeparator = "";
      StringBuilder builder = new StringBuilder(32).append(className).append('{');
      for (ValueHolder valueHolder = holderHead.next;
          valueHolder != null;
          valueHolder = valueHolder.next) {
        Object value = valueHolder.value;
        if (!omitNullValuesSnapshot || value != null) {
          builder.append(nextSeparator);
          nextSeparator = ", ";

          if (valueHolder.name != null) {
            builder.append(valueHolder.name).append('=');
          }
          if (value != null && value.getClass().isArray()) {
            Object[] objectArray = {value};
            String arrayString = Arrays.deepToString(objectArray);
            builder.append(arrayString, 1, arrayString.length() - 1);
          } else {
            builder.append(value);
          }
        }
      }
      return builder.append('}').toString();
    }

    private ValueHolder addHolder() {
      ValueHolder valueHolder = new ValueHolder();
      holderTail = holderTail.next = valueHolder;
      return valueHolder;
    }

    private ToStringHelper addHolder(@Nullable Object value) {
      ValueHolder valueHolder = addHolder();
      valueHolder.value = value;
      return this;
    }

    private ToStringHelper addHolder(String name, @Nullable Object value) {
      ValueHolder valueHolder = addHolder();
      valueHolder.value = value;
      valueHolder.name = checkNotNull(name);
      return this;
    }

    private static final class ValueHolder {
      @Nullable String name;
      @Nullable Object value;
      @Nullable ValueHolder next;
    }
  }

  private MoreObjects() {}
}<|MERGE_RESOLUTION|>--- conflicted
+++ resolved
@@ -54,11 +54,7 @@
    * @throws NullPointerException if both {@code first} and {@code second} are null
    * @since 18.0 (since 3.0 as {@code Objects.firstNonNull()}).
    */
-<<<<<<< HEAD
-  public static <T> T firstNonNull(@Nullable T first, @Nullable T second) {
-=======
-  public static <T extends @NonNull Object> T firstNonNull(@Nullable T first, T second) {
->>>>>>> 33bdb36c
+  public static <T> T firstNonNull(@Nullable T first, T second) {
     if (first != null) {
       return first;
     }
