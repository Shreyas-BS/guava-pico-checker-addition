/*
 * Copyright (C) 2009 The Guava Authors
 *
 * Licensed under the Apache License, Version 2.0 (the "License"); you may not use this file except
 * in compliance with the License. You may obtain a copy of the License at
 *
 * http://www.apache.org/licenses/LICENSE-2.0
 *
 * Unless required by applicable law or agreed to in writing, software distributed under the License
 * is distributed on an "AS IS" BASIS, WITHOUT WARRANTIES OR CONDITIONS OF ANY KIND, either express
 * or implied. See the License for the specific language governing permissions and limitations under
 * the License.
 */

package com.google.common.collect;

import static com.google.common.base.Preconditions.checkNotNull;
import static com.google.common.collect.CollectPreconditions.checkRemove;

import com.google.common.annotations.GwtIncompatible;
import com.google.common.annotations.J2ktIncompatible;
import com.google.common.annotations.VisibleForTesting;
import com.google.common.base.Equivalence;
import com.google.common.collect.MapMaker.Dummy;
import com.google.common.primitives.Ints;
import com.google.errorprone.annotations.CanIgnoreReturnValue;
import com.google.errorprone.annotations.concurrent.GuardedBy;
import com.google.j2objc.annotations.Weak;
import com.google.j2objc.annotations.WeakOuter;
import java.io.IOException;
import java.io.InvalidObjectException;
import java.io.ObjectInputStream;
import java.io.ObjectOutputStream;
import java.io.Serializable;
import java.lang.ref.Reference;
import java.lang.ref.ReferenceQueue;
import java.lang.ref.WeakReference;
import java.util.AbstractCollection;
import java.util.AbstractMap;
import java.util.AbstractSet;
import java.util.ArrayList;
import java.util.Collection;
import java.util.Iterator;
import java.util.Map;
import java.util.NoSuchElementException;
import java.util.Set;
import java.util.concurrent.CancellationException;
import java.util.concurrent.ConcurrentMap;
import java.util.concurrent.atomic.AtomicInteger;
import java.util.concurrent.atomic.AtomicReferenceArray;
import java.util.concurrent.locks.ReentrantLock;
import org.jspecify.annotations.Nullable;

/**
 * The concurrent hash map implementation built by {@link MapMaker}.
 *
 * <p>This implementation is heavily derived from revision 1.96 of <a
 * href="http://tinyurl.com/ConcurrentHashMap">ConcurrentHashMap.java</a>.
 *
 * @param <K> the type of the keys in the map
 * @param <V> the type of the values in the map
 * @param <E> the type of the {@link InternalEntry} entry implementation used internally
 * @param <S> the type of the {@link Segment} entry implementation used internally
 * @author Bob Lee
 * @author Charles Fry
 * @author Doug Lea ({@code ConcurrentHashMap})
 */
// TODO(kak): Consider removing @CanIgnoreReturnValue from this class.
@J2ktIncompatible
@GwtIncompatible
@SuppressWarnings({
  "GuardedBy", // TODO(b/35466881): Fix or suppress.
  "nullness", // too much trouble for the payoff
})
// TODO(cpovirk): Annotate for nullness.
class MapMakerInternalMap<
        K,
        V,
        E extends MapMakerInternalMap.InternalEntry<K, V, E>,
        S extends MapMakerInternalMap.Segment<K, V, E, S>>
    extends AbstractMap<K, V> implements ConcurrentMap<K, V>, Serializable {

  /*
   * The basic strategy is to subdivide the table among Segments, each of which itself is a
   * concurrently readable hash table. The map supports non-blocking reads and concurrent writes
   * across different segments.
   *
   * The page replacement algorithm's data structures are kept casually consistent with the map. The
   * ordering of writes to a segment is sequentially consistent. An update to the map and recording
   * of reads may not be immediately reflected on the algorithm's data structures. These structures
   * are guarded by a lock and operations are applied in batches to avoid lock contention. The
   * penalty of applying the batches is spread across threads so that the amortized cost is slightly
   * higher than performing just the operation without enforcing the capacity constraint.
   *
   * This implementation uses a per-segment queue to record a memento of the additions, removals,
   * and accesses that were performed on the map. The queue is drained on writes and when it exceeds
   * its capacity threshold.
   *
   * The Least Recently Used page replacement algorithm was chosen due to its simplicity, high hit
   * rate, and ability to be implemented with O(1) time complexity. The initial LRU implementation
   * operates per-segment rather than globally for increased implementation simplicity. We expect
   * the cache hit rate to be similar to that of a global LRU algorithm.
   */

  // Constants

  /**
   * The maximum capacity, used if a higher value is implicitly specified by either of the
   * constructors with arguments. MUST be a power of two no greater than {@code 1<<30} to ensure
   * that entries are indexable using ints.
   */
  static final int MAXIMUM_CAPACITY = Ints.MAX_POWER_OF_TWO;

  /** The maximum number of segments to allow; used to bound constructor arguments. */
  static final int MAX_SEGMENTS = 1 << 16; // slightly conservative

  /** Number of (unsynchronized) retries in the containsValue method. */
  static final int CONTAINS_VALUE_RETRIES = 3;

  /**
   * Number of cache access operations that can be buffered per segment before the cache's recency
   * ordering information is updated. This is used to avoid lock contention by recording a memento
   * of reads and delaying a lock acquisition until the threshold is crossed or a mutation occurs.
   *
   * <p>This must be a (2^n)-1 as it is used as a mask.
   */
  static final int DRAIN_THRESHOLD = 0x3F;

  /**
   * Maximum number of entries to be drained in a single cleanup run. This applies independently to
   * the cleanup queue and both reference queues.
   */
  // TODO(fry): empirically optimize this
  static final int DRAIN_MAX = 16;

  // Fields

  /**
   * Mask value for indexing into segments. The upper bits of a key's hash code are used to choose
   * the segment.
   */
  final transient int segmentMask;

  /**
   * Shift value for indexing within segments. Helps prevent entries that end up in the same segment
   * from also ending up in the same bucket.
   */
  final transient int segmentShift;

  /** The segments, each of which is a specialized hash table. */
  final transient Segment<K, V, E, S>[] segments;

  /** The concurrency level. */
  final int concurrencyLevel;

  /** Strategy for comparing keys. */
  final Equivalence<Object> keyEquivalence;

  /** Strategy for handling entries and segments in a type-safe and efficient manner. */
  final transient InternalEntryHelper<K, V, E, S> entryHelper;

  /**
   * Creates a new, empty map with the specified strategy, initial capacity and concurrency level.
   */
  private MapMakerInternalMap(MapMaker builder, InternalEntryHelper<K, V, E, S> entryHelper) {
    concurrencyLevel = Math.min(builder.getConcurrencyLevel(), MAX_SEGMENTS);

    keyEquivalence = builder.getKeyEquivalence();
    this.entryHelper = entryHelper;

    int initialCapacity = Math.min(builder.getInitialCapacity(), MAXIMUM_CAPACITY);

    // Find power-of-two sizes best matching arguments. Constraints:
    // (segmentCount > concurrencyLevel)
    int segmentShift = 0;
    int segmentCount = 1;
    while (segmentCount < concurrencyLevel) {
      ++segmentShift;
      segmentCount <<= 1;
    }
    this.segmentShift = 32 - segmentShift;
    segmentMask = segmentCount - 1;

    this.segments = newSegmentArray(segmentCount);

    int segmentCapacity = initialCapacity / segmentCount;
    if (segmentCapacity * segmentCount < initialCapacity) {
      ++segmentCapacity;
    }

    int segmentSize = 1;
    while (segmentSize < segmentCapacity) {
      segmentSize <<= 1;
    }

    for (int i = 0; i < this.segments.length; ++i) {
      this.segments[i] = createSegment(segmentSize);
    }
  }

  /** Returns a fresh {@link MapMakerInternalMap} as specified by the given {@code builder}. */
  static <K, V> MapMakerInternalMap<K, V, ? extends InternalEntry<K, V, ?>, ?> create(
      MapMaker builder) {
    if (builder.getKeyStrength() == Strength.STRONG
        && builder.getValueStrength() == Strength.STRONG) {
      return new MapMakerInternalMap<>(builder, StrongKeyStrongValueEntry.Helper.<K, V>instance());
    }
    if (builder.getKeyStrength() == Strength.STRONG
        && builder.getValueStrength() == Strength.WEAK) {
      return new MapMakerInternalMap<>(builder, StrongKeyWeakValueEntry.Helper.<K, V>instance());
    }
    if (builder.getKeyStrength() == Strength.WEAK
        && builder.getValueStrength() == Strength.STRONG) {
      return new MapMakerInternalMap<>(builder, WeakKeyStrongValueEntry.Helper.<K, V>instance());
    }
    if (builder.getKeyStrength() == Strength.WEAK && builder.getValueStrength() == Strength.WEAK) {
      return new MapMakerInternalMap<>(builder, WeakKeyWeakValueEntry.Helper.<K, V>instance());
    }
    throw new AssertionError();
  }

  /**
   * Returns a fresh {@link MapMakerInternalMap} with {@link MapMaker.Dummy} values but otherwise as
   * specified by the given {@code builder}. The returned {@link MapMakerInternalMap} will be
   * optimized to saved memory. Since {@link MapMaker.Dummy} is a singleton, we don't need to store
   * any values at all. Because of this optimization, {@code build.getValueStrength()} must be
   * {@link Strength#STRONG}.
   *
   * <p>This method is intended to only be used by the internal implementation of {@link Interners},
   * since a map of dummy values is the exact use case there.
   */
  static <K>
      MapMakerInternalMap<K, Dummy, ? extends InternalEntry<K, Dummy, ?>, ?> createWithDummyValues(
          MapMaker builder) {
    if (builder.getKeyStrength() == Strength.STRONG
        && builder.getValueStrength() == Strength.STRONG) {
      return new MapMakerInternalMap<>(builder, StrongKeyDummyValueEntry.Helper.<K>instance());
    }
    if (builder.getKeyStrength() == Strength.WEAK
        && builder.getValueStrength() == Strength.STRONG) {
      return new MapMakerInternalMap<>(builder, WeakKeyDummyValueEntry.Helper.<K>instance());
    }
    if (builder.getValueStrength() == Strength.WEAK) {
      throw new IllegalArgumentException("Map cannot have both weak and dummy values");
    }
    throw new AssertionError();
  }

  enum Strength {
    STRONG {
      @Override
      Equivalence<Object> defaultEquivalence() {
        return Equivalence.equals();
      }
    },

    WEAK {
      @Override
      Equivalence<Object> defaultEquivalence() {
        return Equivalence.identity();
      }
    };

    /**
     * Returns the default equivalence strategy used to compare and hash keys or values referenced
     * at this strength. This strategy will be used unless the user explicitly specifies an
     * alternate strategy.
     */
    abstract Equivalence<Object> defaultEquivalence();
  }

  /**
   * A helper object for operating on {@link InternalEntry} instances in a type-safe and efficient
   * manner.
   *
   * <p>For each of the four combinations of strong/weak key and strong/weak value, there are
   * corresponding {@link InternalEntry}, {@link Segment}, and {@link InternalEntryHelper}
   * implementations.
   *
   * @param <K> the type of the key in each entry
   * @param <V> the type of the value in each entry
   * @param <E> the type of the {@link InternalEntry} entry implementation
   * @param <S> the type of the {@link Segment} entry implementation
   */
  interface InternalEntryHelper<
      K, V, E extends InternalEntry<K, V, E>, S extends Segment<K, V, E, S>> {
    /** The strength of the key type in each entry. */
    Strength keyStrength();

    /** The strength of the value type in each entry. */
    Strength valueStrength();

    /** Returns a freshly created segment, typed at the {@code S} type. */
    S newSegment(MapMakerInternalMap<K, V, E, S> map, int initialCapacity);

    /**
     * Returns a freshly created entry, typed at the {@code E} type, for the given {@code segment}.
     */
    E newEntry(S segment, K key, int hash, @Nullable E next);

    /**
     * Returns a freshly created entry, typed at the {@code E} type, for the given {@code segment},
     * that is a copy of the given {@code entry}.
     */
    E copy(S segment, E entry, @Nullable E newNext);

    /**
     * Sets the value of the given {@code entry} in the given {@code segment} to be the given {@code
     * value}
     */
    void setValue(S segment, E entry, V value);
  }

  /**
   * An entry in a hash table of a {@link Segment}.
   *
   * <p>Entries in the map can be in the following states:
   *
   * <p>Valid: - Live: valid key/value are set
   *
   * <p>Invalid: - Collected: key/value was partially collected, but not yet cleaned up
   */
  interface InternalEntry<K, V, E extends InternalEntry<K, V, E>> {
    /** Gets the next entry in the chain. */
    E getNext();

    /** Gets the entry's hash. */
    int getHash();

    /** Gets the key for this entry. */
    K getKey();

    /** Gets the value for the entry. */
    V getValue();
  }

  /*
   * Note: the following classes have a lot of duplicate code. It sucks, but it saves a lot of
   * memory. If only Java had mixins!
   */

  /** Base class for {@link InternalEntry} implementations for strong keys. */
  abstract static class AbstractStrongKeyEntry<K, V, E extends InternalEntry<K, V, E>>
      implements InternalEntry<K, V, E> {
    final K key;
    final int hash;

    AbstractStrongKeyEntry(K key, int hash) {
      this.key = key;
      this.hash = hash;
    }

    @Override
    public final K getKey() {
      return key;
    }

    @Override
    public final int getHash() {
      return hash;
    }

    @Override
    public @Nullable E getNext() {
      return null;
    }
  }

  /** Marker interface for {@link InternalEntry} implementations for strong values. */
  interface StrongValueEntry<K, V, E extends InternalEntry<K, V, E>>
      extends InternalEntry<K, V, E> {}

  /** Marker interface for {@link InternalEntry} implementations for weak values. */
  interface WeakValueEntry<K, V, E extends InternalEntry<K, V, E>> extends InternalEntry<K, V, E> {
    /** Gets the weak value reference held by entry. */
    WeakValueReference<K, V, E> getValueReference();
  }

  @SuppressWarnings("unchecked") // impl never uses a parameter or returns any non-null value
  static <K, V, E extends InternalEntry<K, V, E>>
      WeakValueReference<K, V, E> unsetWeakValueReference() {
    return (WeakValueReference<K, V, E>) UNSET_WEAK_VALUE_REFERENCE;
  }

  /** Concrete implementation of {@link InternalEntry} for strong keys and strong values. */
  static class StrongKeyStrongValueEntry<K, V>
      extends AbstractStrongKeyEntry<K, V, StrongKeyStrongValueEntry<K, V>>
      implements StrongValueEntry<K, V, StrongKeyStrongValueEntry<K, V>> {
    private volatile @Nullable V value = null;

    private StrongKeyStrongValueEntry(K key, int hash) {
      super(key, hash);
    }

    @Override
    public final @Nullable V getValue() {
      return value;
    }

    private static final class LinkedStrongKeyStrongValueEntry<K, V>
        extends StrongKeyStrongValueEntry<K, V> {
      private final StrongKeyStrongValueEntry<K, V> next;

      LinkedStrongKeyStrongValueEntry(K key, int hash, StrongKeyStrongValueEntry<K, V> next) {
        super(key, hash);
        this.next = next;
      }

      @Override
      public StrongKeyStrongValueEntry<K, V> getNext() {
        return next;
      }
    }

    /** Concrete implementation of {@link InternalEntryHelper} for strong keys and strong values. */
    static final class Helper<K, V>
        implements InternalEntryHelper<
            K, V, StrongKeyStrongValueEntry<K, V>, StrongKeyStrongValueSegment<K, V>> {
      private static final Helper<?, ?> INSTANCE = new Helper<>();

      @SuppressWarnings("unchecked")
      static <K, V> Helper<K, V> instance() {
        return (Helper<K, V>) INSTANCE;
      }

      @Override
      public Strength keyStrength() {
        return Strength.STRONG;
      }

      @Override
      public Strength valueStrength() {
        return Strength.STRONG;
      }

      @Override
      public StrongKeyStrongValueSegment<K, V> newSegment(
          MapMakerInternalMap<
                  K, V, StrongKeyStrongValueEntry<K, V>, StrongKeyStrongValueSegment<K, V>>
              map,
          int initialCapacity) {
        return new StrongKeyStrongValueSegment<>(map, initialCapacity);
      }

      @Override
      public StrongKeyStrongValueEntry<K, V> copy(
          StrongKeyStrongValueSegment<K, V> segment,
          StrongKeyStrongValueEntry<K, V> entry,
          @Nullable StrongKeyStrongValueEntry<K, V> newNext) {
        StrongKeyStrongValueEntry<K, V> newEntry =
            newEntry(segment, entry.key, entry.hash, newNext);
        newEntry.value = entry.value;
        return newEntry;
      }

      @Override
      public void setValue(
          StrongKeyStrongValueSegment<K, V> segment,
          StrongKeyStrongValueEntry<K, V> entry,
          V value) {
        entry.value = value;
      }

      @Override
      public StrongKeyStrongValueEntry<K, V> newEntry(
          StrongKeyStrongValueSegment<K, V> segment,
          K key,
          int hash,
          @Nullable StrongKeyStrongValueEntry<K, V> next) {
        return next == null
            ? new StrongKeyStrongValueEntry<>(key, hash)
            : new LinkedStrongKeyStrongValueEntry<>(key, hash, next);
      }
    }
  }

  /** Concrete implementation of {@link InternalEntry} for strong keys and weak values. */
  static class StrongKeyWeakValueEntry<K, V>
      extends AbstractStrongKeyEntry<K, V, StrongKeyWeakValueEntry<K, V>>
      implements WeakValueEntry<K, V, StrongKeyWeakValueEntry<K, V>> {
    private volatile WeakValueReference<K, V, StrongKeyWeakValueEntry<K, V>> valueReference =
        unsetWeakValueReference();

    private StrongKeyWeakValueEntry(K key, int hash) {
      super(key, hash);
    }

    @Override
    @CheckForNull
    public final V getValue() {
      return valueReference.get();
    }

    @Override
    public final WeakValueReference<K, V, StrongKeyWeakValueEntry<K, V>> getValueReference() {
      return valueReference;
    }

    private static final class LinkedStrongKeyWeakValueEntry<K, V>
        extends StrongKeyWeakValueEntry<K, V> {
      private final StrongKeyWeakValueEntry<K, V> next;

      LinkedStrongKeyWeakValueEntry(K key, int hash, StrongKeyWeakValueEntry<K, V> next) {
        super(key, hash);
        this.next = next;
      }

      @Override
      public StrongKeyWeakValueEntry<K, V> getNext() {
        return next;
      }
    }

    /** Concrete implementation of {@link InternalEntryHelper} for strong keys and weak values. */
    static final class Helper<K, V>
        implements InternalEntryHelper<
            K, V, StrongKeyWeakValueEntry<K, V>, StrongKeyWeakValueSegment<K, V>> {
      private static final Helper<?, ?> INSTANCE = new Helper<>();

      @SuppressWarnings("unchecked")
      static <K, V> Helper<K, V> instance() {
        return (Helper<K, V>) INSTANCE;
      }

      @Override
      public Strength keyStrength() {
        return Strength.STRONG;
      }

      @Override
      public Strength valueStrength() {
        return Strength.WEAK;
      }

      @Override
      public StrongKeyWeakValueSegment<K, V> newSegment(
          MapMakerInternalMap<K, V, StrongKeyWeakValueEntry<K, V>, StrongKeyWeakValueSegment<K, V>>
              map,
          int initialCapacity) {
        return new StrongKeyWeakValueSegment<>(map, initialCapacity);
      }

      @Override
      public @Nullable StrongKeyWeakValueEntry<K, V> copy(
          StrongKeyWeakValueSegment<K, V> segment,
          StrongKeyWeakValueEntry<K, V> entry,
          @Nullable StrongKeyWeakValueEntry<K, V> newNext) {
        if (Segment.isCollected(entry)) {
          return null;
        }
        StrongKeyWeakValueEntry<K, V> newEntry = newEntry(segment, entry.key, entry.hash, newNext);
        newEntry.valueReference = entry.valueReference.copyFor(segment.queueForValues, newEntry);
        return newEntry;
      }

      @Override
      public void setValue(
          StrongKeyWeakValueSegment<K, V> segment, StrongKeyWeakValueEntry<K, V> entry, V value) {
        WeakValueReference<K, V, StrongKeyWeakValueEntry<K, V>> previous = entry.valueReference;
        entry.valueReference = new WeakValueReferenceImpl<>(segment.queueForValues, value, entry);
        previous.clear();
      }

      @Override
      public StrongKeyWeakValueEntry<K, V> newEntry(
          StrongKeyWeakValueSegment<K, V> segment,
          K key,
          int hash,
          @Nullable StrongKeyWeakValueEntry<K, V> next) {
        return next == null
            ? new StrongKeyWeakValueEntry<>(key, hash)
            : new LinkedStrongKeyWeakValueEntry<>(key, hash, next);
      }
    }
  }

  /** Concrete implementation of {@link InternalEntry} for strong keys and {@link Dummy} values. */
  static class StrongKeyDummyValueEntry<K>
      extends AbstractStrongKeyEntry<K, Dummy, StrongKeyDummyValueEntry<K>>
      implements StrongValueEntry<K, Dummy, StrongKeyDummyValueEntry<K>> {

    private StrongKeyDummyValueEntry(K key, int hash) {
      super(key, hash);
    }

    @Override
    public final Dummy getValue() {
      return Dummy.VALUE;
    }

    private static final class LinkedStrongKeyDummyValueEntry<K>
        extends StrongKeyDummyValueEntry<K> {
      private final StrongKeyDummyValueEntry<K> next;

      LinkedStrongKeyDummyValueEntry(K key, int hash, StrongKeyDummyValueEntry<K> next) {
        super(key, hash);
        this.next = next;
      }

      @Override
      public StrongKeyDummyValueEntry<K> getNext() {
        return next;
      }
    }

    /**
     * Concrete implementation of {@link InternalEntryHelper} for strong keys and {@link Dummy}
     * values.
     */
    static final class Helper<K>
        implements InternalEntryHelper<
            K, Dummy, StrongKeyDummyValueEntry<K>, StrongKeyDummyValueSegment<K>> {
      private static final Helper<?> INSTANCE = new Helper<>();

      @SuppressWarnings("unchecked")
      static <K> Helper<K> instance() {
        return (Helper<K>) INSTANCE;
      }

      @Override
      public Strength keyStrength() {
        return Strength.STRONG;
      }

      @Override
      public Strength valueStrength() {
        return Strength.STRONG;
      }

      @Override
      public StrongKeyDummyValueSegment<K> newSegment(
          MapMakerInternalMap<K, Dummy, StrongKeyDummyValueEntry<K>, StrongKeyDummyValueSegment<K>>
              map,
          int initialCapacity) {
        return new StrongKeyDummyValueSegment<K>(map, initialCapacity);
      }

      @Override
      public StrongKeyDummyValueEntry<K> copy(
          StrongKeyDummyValueSegment<K> segment,
          StrongKeyDummyValueEntry<K> entry,
          @Nullable StrongKeyDummyValueEntry<K> newNext) {
        return newEntry(segment, entry.key, entry.hash, newNext);
      }

      @Override
      public void setValue(
          StrongKeyDummyValueSegment<K> segment, StrongKeyDummyValueEntry<K> entry, Dummy value) {}

      @Override
      public StrongKeyDummyValueEntry<K> newEntry(
          StrongKeyDummyValueSegment<K> segment,
          K key,
          int hash,
          @Nullable StrongKeyDummyValueEntry<K> next) {
        return next == null
            ? new StrongKeyDummyValueEntry<K>(key, hash)
            : new LinkedStrongKeyDummyValueEntry<>(key, hash, next);
      }
    }
  }

  /** Base class for {@link InternalEntry} implementations for weak keys. */
  abstract static class AbstractWeakKeyEntry<K, V, E extends InternalEntry<K, V, E>>
      extends WeakReference<K> implements InternalEntry<K, V, E> {
    final int hash;

    AbstractWeakKeyEntry(ReferenceQueue<K> queue, K key, int hash) {
      super(key, queue);
      this.hash = hash;
    }

    @Override
    public final K getKey() {
      return get();
    }

    @Override
    public final int getHash() {
      return hash;
    }

    @Override
    public @Nullable E getNext() {
      return null;
    }
  }

  /** Concrete implementation of {@link InternalEntry} for weak keys and {@link Dummy} values. */
  static class WeakKeyDummyValueEntry<K>
      extends AbstractWeakKeyEntry<K, Dummy, WeakKeyDummyValueEntry<K>>
      implements StrongValueEntry<K, Dummy, WeakKeyDummyValueEntry<K>> {

    private WeakKeyDummyValueEntry(ReferenceQueue<K> queue, K key, int hash) {
      super(queue, key, hash);
    }

    @Override
    public final Dummy getValue() {
      return Dummy.VALUE;
    }

    private static final class LinkedWeakKeyDummyValueEntry<K> extends WeakKeyDummyValueEntry<K> {
      private final WeakKeyDummyValueEntry<K> next;

      private LinkedWeakKeyDummyValueEntry(
          ReferenceQueue<K> queue, K key, int hash, WeakKeyDummyValueEntry<K> next) {
        super(queue, key, hash);
        this.next = next;
      }

      @Override
      public WeakKeyDummyValueEntry<K> getNext() {
        return next;
      }
    }

    /**
     * Concrete implementation of {@link InternalEntryHelper} for weak keys and {@link Dummy}
     * values.
     */
    static final class Helper<K>
        implements InternalEntryHelper<
            K, Dummy, WeakKeyDummyValueEntry<K>, WeakKeyDummyValueSegment<K>> {
      private static final Helper<?> INSTANCE = new Helper<>();

      @SuppressWarnings("unchecked")
      static <K> Helper<K> instance() {
        return (Helper<K>) INSTANCE;
      }

      @Override
      public Strength keyStrength() {
        return Strength.WEAK;
      }

      @Override
      public Strength valueStrength() {
        return Strength.STRONG;
      }

      @Override
      public WeakKeyDummyValueSegment<K> newSegment(
          MapMakerInternalMap<K, Dummy, WeakKeyDummyValueEntry<K>, WeakKeyDummyValueSegment<K>> map,
          int initialCapacity) {
        return new WeakKeyDummyValueSegment<>(map, initialCapacity);
      }

      @Override
      public @Nullable WeakKeyDummyValueEntry<K> copy(
          WeakKeyDummyValueSegment<K> segment,
          WeakKeyDummyValueEntry<K> entry,
          @Nullable WeakKeyDummyValueEntry<K> newNext) {
        K key = entry.getKey();
        if (key == null) {
          // key collected
          return null;
        }
        return newEntry(segment, key, entry.hash, newNext);
      }

      @Override
      public void setValue(
          WeakKeyDummyValueSegment<K> segment, WeakKeyDummyValueEntry<K> entry, Dummy value) {}

      @Override
      public WeakKeyDummyValueEntry<K> newEntry(
          WeakKeyDummyValueSegment<K> segment,
          K key,
          int hash,
          @Nullable WeakKeyDummyValueEntry<K> next) {
        return next == null
            ? new WeakKeyDummyValueEntry<>(segment.queueForKeys, key, hash)
            : new LinkedWeakKeyDummyValueEntry<>(segment.queueForKeys, key, hash, next);
      }
    }
  }

  /** Concrete implementation of {@link InternalEntry} for weak keys and strong values. */
  static class WeakKeyStrongValueEntry<K, V>
      extends AbstractWeakKeyEntry<K, V, WeakKeyStrongValueEntry<K, V>>
      implements StrongValueEntry<K, V, WeakKeyStrongValueEntry<K, V>> {
    private volatile @Nullable V value = null;

    private WeakKeyStrongValueEntry(ReferenceQueue<K> queue, K key, int hash) {
      super(queue, key, hash);
    }

    @Override
    public final @Nullable V getValue() {
      return value;
    }

    private static final class LinkedWeakKeyStrongValueEntry<K, V>
        extends WeakKeyStrongValueEntry<K, V> {
      private final WeakKeyStrongValueEntry<K, V> next;

      private LinkedWeakKeyStrongValueEntry(
          ReferenceQueue<K> queue, K key, int hash, WeakKeyStrongValueEntry<K, V> next) {
        super(queue, key, hash);
        this.next = next;
      }

      @Override
      public WeakKeyStrongValueEntry<K, V> getNext() {
        return next;
      }
    }

    /** Concrete implementation of {@link InternalEntryHelper} for weak keys and strong values. */
    static final class Helper<K, V>
        implements InternalEntryHelper<
            K, V, WeakKeyStrongValueEntry<K, V>, WeakKeyStrongValueSegment<K, V>> {
      private static final Helper<?, ?> INSTANCE = new Helper<>();

      @SuppressWarnings("unchecked")
      static <K, V> Helper<K, V> instance() {
        return (Helper<K, V>) INSTANCE;
      }

      @Override
      public Strength keyStrength() {
        return Strength.WEAK;
      }

      @Override
      public Strength valueStrength() {
        return Strength.STRONG;
      }

      @Override
      public WeakKeyStrongValueSegment<K, V> newSegment(
          MapMakerInternalMap<K, V, WeakKeyStrongValueEntry<K, V>, WeakKeyStrongValueSegment<K, V>>
              map,
          int initialCapacity) {
        return new WeakKeyStrongValueSegment<>(map, initialCapacity);
      }

      @Override
      public @Nullable WeakKeyStrongValueEntry<K, V> copy(
          WeakKeyStrongValueSegment<K, V> segment,
          WeakKeyStrongValueEntry<K, V> entry,
          @Nullable WeakKeyStrongValueEntry<K, V> newNext) {
        K key = entry.getKey();
        if (key == null) {
          // key collected
          return null;
        }
        WeakKeyStrongValueEntry<K, V> newEntry = newEntry(segment, key, entry.hash, newNext);
        newEntry.value = entry.value;
        return newEntry;
      }

      @Override
      public void setValue(
          WeakKeyStrongValueSegment<K, V> segment, WeakKeyStrongValueEntry<K, V> entry, V value) {
        entry.value = value;
      }

      @Override
      public WeakKeyStrongValueEntry<K, V> newEntry(
          WeakKeyStrongValueSegment<K, V> segment,
          K key,
          int hash,
          @Nullable WeakKeyStrongValueEntry<K, V> next) {
        return next == null
            ? new WeakKeyStrongValueEntry<>(segment.queueForKeys, key, hash)
            : new LinkedWeakKeyStrongValueEntry<>(segment.queueForKeys, key, hash, next);
      }
    }
  }

  /** Concrete implementation of {@link InternalEntry} for weak keys and weak values. */
  static class WeakKeyWeakValueEntry<K, V>
      extends AbstractWeakKeyEntry<K, V, WeakKeyWeakValueEntry<K, V>>
      implements WeakValueEntry<K, V, WeakKeyWeakValueEntry<K, V>> {
    private volatile WeakValueReference<K, V, WeakKeyWeakValueEntry<K, V>> valueReference =
        unsetWeakValueReference();

    WeakKeyWeakValueEntry(ReferenceQueue<K> queue, K key, int hash) {
      super(queue, key, hash);
    }

    @Override
    public final V getValue() {
      return valueReference.get();
    }

    @Override
    public final WeakValueReference<K, V, WeakKeyWeakValueEntry<K, V>> getValueReference() {
      return valueReference;
    }

    private static final class LinkedWeakKeyWeakValueEntry<K, V>
        extends WeakKeyWeakValueEntry<K, V> {
      private final WeakKeyWeakValueEntry<K, V> next;

      LinkedWeakKeyWeakValueEntry(
          ReferenceQueue<K> queue, K key, int hash, WeakKeyWeakValueEntry<K, V> next) {
        super(queue, key, hash);
        this.next = next;
      }

      @Override
      public WeakKeyWeakValueEntry<K, V> getNext() {
        return next;
      }
    }

    /** Concrete implementation of {@link InternalEntryHelper} for weak keys and weak values. */
    static final class Helper<K, V>
        implements InternalEntryHelper<
            K, V, WeakKeyWeakValueEntry<K, V>, WeakKeyWeakValueSegment<K, V>> {
      private static final Helper<?, ?> INSTANCE = new Helper<>();

      @SuppressWarnings("unchecked")
      static <K, V> Helper<K, V> instance() {
        return (Helper<K, V>) INSTANCE;
      }

      @Override
      public Strength keyStrength() {
        return Strength.WEAK;
      }

      @Override
      public Strength valueStrength() {
        return Strength.WEAK;
      }

      @Override
      public WeakKeyWeakValueSegment<K, V> newSegment(
          MapMakerInternalMap<K, V, WeakKeyWeakValueEntry<K, V>, WeakKeyWeakValueSegment<K, V>> map,
          int initialCapacity) {
        return new WeakKeyWeakValueSegment<>(map, initialCapacity);
      }

      @Override
      public @Nullable WeakKeyWeakValueEntry<K, V> copy(
          WeakKeyWeakValueSegment<K, V> segment,
          WeakKeyWeakValueEntry<K, V> entry,
          @Nullable WeakKeyWeakValueEntry<K, V> newNext) {
        K key = entry.getKey();
        if (key == null) {
          // key collected
          return null;
        }
        if (Segment.isCollected(entry)) {
          return null;
        }
        WeakKeyWeakValueEntry<K, V> newEntry = newEntry(segment, key, entry.hash, newNext);
        newEntry.valueReference = entry.valueReference.copyFor(segment.queueForValues, newEntry);
        return newEntry;
      }

      @Override
      public void setValue(
          WeakKeyWeakValueSegment<K, V> segment, WeakKeyWeakValueEntry<K, V> entry, V value) {
        WeakValueReference<K, V, WeakKeyWeakValueEntry<K, V>> previous = entry.valueReference;
        entry.valueReference = new WeakValueReferenceImpl<>(segment.queueForValues, value, entry);
        previous.clear();
      }

      @Override
      public WeakKeyWeakValueEntry<K, V> newEntry(
          WeakKeyWeakValueSegment<K, V> segment,
          K key,
          int hash,
          @Nullable WeakKeyWeakValueEntry<K, V> next) {
        return next == null
            ? new WeakKeyWeakValueEntry<>(segment.queueForKeys, key, hash)
            : new LinkedWeakKeyWeakValueEntry<>(segment.queueForKeys, key, hash, next);
      }
    }
  }

  /** A weakly referenced value that also has a reference to its containing entry. */
  interface WeakValueReference<K, V, E extends InternalEntry<K, V, E>> {
    /**
     * Returns the current value being referenced, or {@code null} if there is none (e.g. because
     * either it got collected, or {@link #clear} was called, or it wasn't set in the first place).
     */
    @Nullable
    V get();

    /** Returns the entry which contains this {@link WeakValueReference}. */
    E getEntry();

    /** Unsets the referenced value. Subsequent calls to {@link #get} will return {@code null}. */
    void clear();

    /**
     * Returns a freshly created {@link WeakValueReference} for the given {@code entry} (and on the
     * given {@code queue}) with the same value as this {@link WeakValueReference}.
     */
    WeakValueReference<K, V, E> copyFor(ReferenceQueue<V> queue, E entry);
  }

  /**
   * A dummy implementation of {@link InternalEntry}, solely for use in the type signature of {@link
   * #UNSET_WEAK_VALUE_REFERENCE} below.
   */
  static final class DummyInternalEntry
      implements InternalEntry<Object, Object, DummyInternalEntry> {
    private DummyInternalEntry() {
      throw new AssertionError();
    }

    @Override
    public DummyInternalEntry getNext() {
      throw new AssertionError();
    }

    @Override
    public int getHash() {
      throw new AssertionError();
    }

    @Override
    public Object getKey() {
      throw new AssertionError();
    }

    @Override
    public Object getValue() {
      throw new AssertionError();
    }
  }

  /**
   * A singleton {@link WeakValueReference} used to denote an unset value in an entry with weak
   * values.
   */
  static final WeakValueReference<Object, Object, DummyInternalEntry> UNSET_WEAK_VALUE_REFERENCE =
      new WeakValueReference<Object, Object, DummyInternalEntry>() {
        @Override
        public @Nullable DummyInternalEntry getEntry() {
          return null;
        }

        @Override
        public void clear() {}

        @Override
        public @Nullable Object get() {
          return null;
        }

        @Override
        public WeakValueReference<Object, Object, DummyInternalEntry> copyFor(
            ReferenceQueue<Object> queue, DummyInternalEntry entry) {
          return this;
        }
      };

  /** Concrete implementation of {@link WeakValueReference}. */
  static final class WeakValueReferenceImpl<K, V, E extends InternalEntry<K, V, E>>
      extends WeakReference<V> implements WeakValueReference<K, V, E> {
    @Weak final E entry;

    WeakValueReferenceImpl(ReferenceQueue<V> queue, V referent, E entry) {
      super(referent, queue);
      this.entry = entry;
    }

    @Override
    public E getEntry() {
      return entry;
    }

    @Override
    public WeakValueReference<K, V, E> copyFor(ReferenceQueue<V> queue, E entry) {
      return new WeakValueReferenceImpl<>(queue, get(), entry);
    }
  }

  /**
   * Applies a supplemental hash function to a given hash code, which defends against poor quality
   * hash functions. This is critical when the concurrent hash map uses power-of-two length hash
   * tables, that otherwise encounter collisions for hash codes that do not differ in lower or upper
   * bits.
   *
   * @param h hash code
   */
  static int rehash(int h) {
    // Spread bits to regularize both segment and index locations,
    // using variant of single-word Wang/Jenkins hash.
    // TODO(kevinb): use Hashing/move this to Hashing?
    h += (h << 15) ^ 0xffffcd7d;
    h ^= (h >>> 10);
    h += (h << 3);
    h ^= (h >>> 6);
    h += (h << 2) + (h << 14);
    return h ^ (h >>> 16);
  }

  /**
   * This method is a convenience for testing. Code should call {@link Segment#copyEntry} directly.
   */
  // Guarded By Segment.this
  @VisibleForTesting
  E copyEntry(E original, E newNext) {
    int hash = original.getHash();
    return segmentFor(hash).copyEntry(original, newNext);
  }

  int hash(Object key) {
    int h = keyEquivalence.hash(key);
    return rehash(h);
  }

  void reclaimValue(WeakValueReference<K, V, E> valueReference) {
    E entry = valueReference.getEntry();
    int hash = entry.getHash();
    segmentFor(hash).reclaimValue(entry.getKey(), hash, valueReference);
  }

  void reclaimKey(E entry) {
    int hash = entry.getHash();
    segmentFor(hash).reclaimKey(entry, hash);
  }

  /**
   * This method is a convenience for testing. Code should call {@link Segment#getLiveValue}
   * instead.
   */
  @VisibleForTesting
  boolean isLiveForTesting(InternalEntry<K, V, ?> entry) {
    return segmentFor(entry.getHash()).getLiveValueForTesting(entry) != null;
  }

  /**
   * Returns the segment that should be used for a key with the given hash.
   *
   * @param hash the hash code for the key
   * @return the segment
   */
  Segment<K, V, E, S> segmentFor(int hash) {
    // TODO(fry): Lazily create segments?
    return segments[(hash >>> segmentShift) & segmentMask];
  }

  Segment<K, V, E, S> createSegment(int initialCapacity) {
    return entryHelper.newSegment(this, initialCapacity);
  }

  /**
   * Gets the value from an entry. Returns {@code null} if the entry is invalid, partially-collected
   * or computing.
   */
  @CheckForNull
  V getLiveValue(E entry) {
    if (entry.getKey() == null) {
      return null;
    }
    return entry.getValue();
  }

  @SuppressWarnings("unchecked")
  final Segment<K, V, E, S>[] newSegmentArray(int ssize) {
    return new Segment[ssize];
  }

  // Inner Classes

  /**
   * Segments are specialized versions of hash tables. This subclass inherits from ReentrantLock
   * opportunistically, just to simplify some locking and avoid separate construction.
   */
  @SuppressWarnings("serial") // This class is never serialized.
  abstract static class Segment<
          K, V, E extends InternalEntry<K, V, E>, S extends Segment<K, V, E, S>>
      extends ReentrantLock {

    /*
     * Segments maintain a table of entry lists that are ALWAYS kept in a consistent state, so can
     * be read without locking. Next fields of nodes are immutable (final). All list additions are
     * performed at the front of each bin. This makes it easy to check changes, and also fast to
     * traverse. When nodes would otherwise be changed, new nodes are created to replace them. This
     * works well for hash tables since the bin lists tend to be short. (The average length is less
     * than two.)
     *
     * Read operations can thus proceed without locking, but rely on selected uses of volatiles to
     * ensure that completed write operations performed by other threads are noticed. For most
     * purposes, the "count" field, tracking the number of elements, serves as that volatile
     * variable ensuring visibility. This is convenient because this field needs to be read in many
     * read operations anyway:
     *
     * - All (unsynchronized) read operations must first read the "count" field, and should not
     * look at table entries if it is 0.
     *
     * - All (synchronized) write operations should write to the "count" field after structurally
     * changing any bin. The operations must not take any action that could even momentarily
     * cause a concurrent read operation to see inconsistent data. This is made easier by the
     * nature of the read operations in Map. For example, no operation can reveal that the table
     * has grown but the threshold has not yet been updated, so there are no atomicity requirements
     * for this with respect to reads.
     *
     * As a guide, all critical volatile reads and writes to the count field are marked in code
     * comments.
     */

    @Weak final MapMakerInternalMap<K, V, E, S> map;

    /**
     * The number of live elements in this segment's region. This does not include unset elements
     * which are awaiting cleanup.
     */
    volatile int count;

    /**
     * Number of updates that alter the size of the table. This is used during bulk-read methods to
     * make sure they see a consistent snapshot: If modCounts change during a traversal of segments
     * computing size or checking containsValue, then we might have an inconsistent view of state so
     * (usually) must retry.
     */
    int modCount;

    /**
     * The table is expanded when its size exceeds this threshold. (The value of this field is
     * always {@code (int) (capacity * 0.75)}.)
     */
    int threshold;

    /** The per-segment table. */
    volatile @Nullable AtomicReferenceArray<E> table;

    /**
     * A counter of the number of reads since the last write, used to drain queues on a small
     * fraction of read operations.
     */
    final AtomicInteger readCount = new AtomicInteger();

    Segment(MapMakerInternalMap<K, V, E, S> map, int initialCapacity) {
      this.map = map;
      initTable(newEntryArray(initialCapacity));
    }

    /**
     * Returns {@code this} up-casted to the specific {@link Segment} implementation type {@code S}.
     *
     * <p>This method exists so that the {@link Segment} code can be generic in terms of {@code S},
     * the type of the concrete implementation.
     */
    abstract S self();

    /** Drains the reference queues used by this segment, if any. */
    @GuardedBy("this")
    void maybeDrainReferenceQueues() {}

    /** Clears the reference queues used by this segment, if any. */
    void maybeClearReferenceQueues() {}

    /** Sets the value of the given {@code entry}. */
    void setValue(E entry, V value) {
      this.map.entryHelper.setValue(self(), entry, value);
    }

    /** Returns a copy of the given {@code entry}. */
    @CheckForNull
    E copyEntry(E original, E newNext) {
      return this.map.entryHelper.copy(self(), original, newNext);
    }

    AtomicReferenceArray<E> newEntryArray(int size) {
      return new AtomicReferenceArray<E>(size);
    }

    void initTable(AtomicReferenceArray<E> newTable) {
      this.threshold = newTable.length() * 3 / 4; // 0.75
      this.table = newTable;
    }

    // Convenience methods for testing

    /**
     * Unsafe cast of the given entry to {@code E}, the type of the specific {@link InternalEntry}
     * implementation type.
     *
     * <p>This method is provided as a convenience for tests. Otherwise they'd need to be
     * knowledgeable about all the implementation details of our type system trickery.
     */
    abstract E castForTesting(InternalEntry<K, V, ?> entry);

    /** Unsafely extracts the key reference queue used by this segment. */
    ReferenceQueue<K> getKeyReferenceQueueForTesting() {
      throw new AssertionError();
    }

    /** Unsafely extracts the value reference queue used by this segment. */
    ReferenceQueue<V> getValueReferenceQueueForTesting() {
      throw new AssertionError();
    }

    /** Unsafely extracts the weak value reference inside of the given {@code entry}. */
    WeakValueReference<K, V, E> getWeakValueReferenceForTesting(InternalEntry<K, V, ?> entry) {
      throw new AssertionError();
    }

    /**
     * Unsafely creates of a fresh {@link WeakValueReference}, referencing the given {@code value},
     * for the given {@code entry}
     */
    WeakValueReference<K, V, E> newWeakValueReferenceForTesting(
        InternalEntry<K, V, ?> entry, V value) {
      throw new AssertionError();
    }

    /**
     * Unsafely sets the weak value reference inside the given {@code entry} to be the given {@code
     * valueReference}
     */
    void setWeakValueReferenceForTesting(
        InternalEntry<K, V, ?> entry,
        WeakValueReference<K, V, ? extends InternalEntry<K, V, ?>> valueReference) {
      throw new AssertionError();
    }

    /**
     * Unsafely sets the given index of this segment's internal hash table to be the given entry.
     */
    void setTableEntryForTesting(int i, InternalEntry<K, V, ?> entry) {
      table.set(i, castForTesting(entry));
    }

    /** Unsafely returns a copy of the given entry. */
    E copyForTesting(InternalEntry<K, V, ?> entry, @Nullable InternalEntry<K, V, ?> newNext) {
      return this.map.entryHelper.copy(self(), castForTesting(entry), castForTesting(newNext));
    }

    /** Unsafely sets the value of the given entry. */
    void setValueForTesting(InternalEntry<K, V, ?> entry, V value) {
      this.map.entryHelper.setValue(self(), castForTesting(entry), value);
    }

    /** Unsafely returns a fresh entry. */
    E newEntryForTesting(K key, int hash, @Nullable InternalEntry<K, V, ?> next) {
      return this.map.entryHelper.newEntry(self(), key, hash, castForTesting(next));
    }

    /** Unsafely removes the given entry from this segment's hash table. */
    @CanIgnoreReturnValue
    boolean removeTableEntryForTesting(InternalEntry<K, V, ?> entry) {
      return removeEntryForTesting(castForTesting(entry));
    }

    /** Unsafely removes the given entry from the given chain in this segment's hash table. */
    @CheckForNull
    E removeFromChainForTesting(InternalEntry<K, V, ?> first, InternalEntry<K, V, ?> entry) {
      return removeFromChain(castForTesting(first), castForTesting(entry));
    }

    /**
     * Unsafely returns the value of the given entry if it's still live, or {@code null} otherwise.
     */
    @Nullable
    V getLiveValueForTesting(InternalEntry<K, V, ?> entry) {
      return getLiveValue(castForTesting(entry));
    }

    // reference queues, for garbage collection cleanup

    /** Cleanup collected entries when the lock is available. */
    void tryDrainReferenceQueues() {
      if (tryLock()) {
        try {
          maybeDrainReferenceQueues();
        } finally {
          unlock();
        }
      }
    }

    @GuardedBy("this")
    void drainKeyReferenceQueue(ReferenceQueue<K> keyReferenceQueue) {
      Reference<? extends K> ref;
      int i = 0;
      while ((ref = keyReferenceQueue.poll()) != null) {
        @SuppressWarnings("unchecked")
        E entry = (E) ref;
        map.reclaimKey(entry);
        if (++i == DRAIN_MAX) {
          break;
        }
      }
    }

    @GuardedBy("this")
    void drainValueReferenceQueue(ReferenceQueue<V> valueReferenceQueue) {
      Reference<? extends V> ref;
      int i = 0;
      while ((ref = valueReferenceQueue.poll()) != null) {
        @SuppressWarnings("unchecked")
        WeakValueReference<K, V, E> valueReference = (WeakValueReference<K, V, E>) ref;
        map.reclaimValue(valueReference);
        if (++i == DRAIN_MAX) {
          break;
        }
      }
    }

    <T> void clearReferenceQueue(ReferenceQueue<T> referenceQueue) {
      while (referenceQueue.poll() != null) {}
    }

    /** Returns first entry of bin for given hash. */
    @CheckForNull
    E getFirst(int hash) {
      // read this volatile field only once
      AtomicReferenceArray<E> table = this.table;
      return table.get(hash & (table.length() - 1));
    }

    // Specialized implementations of map methods

    @CheckForNull
    E getEntry(Object key, int hash) {
      if (count != 0) { // read-volatile
        for (E e = getFirst(hash); e != null; e = e.getNext()) {
          if (e.getHash() != hash) {
            continue;
          }

          K entryKey = e.getKey();
          if (entryKey == null) {
            tryDrainReferenceQueues();
            continue;
          }

          if (map.keyEquivalence.equivalent(key, entryKey)) {
            return e;
          }
        }
      }

      return null;
    }

    @CheckForNull
    E getLiveEntry(Object key, int hash) {
      return getEntry(key, hash);
    }

    @CheckForNull
    V get(Object key, int hash) {
      try {
        E e = getLiveEntry(key, hash);
        if (e == null) {
          return null;
        }

        V value = e.getValue();
        if (value == null) {
          tryDrainReferenceQueues();
        }
        return value;
      } finally {
        postReadCleanup();
      }
    }

    boolean containsKey(Object key, int hash) {
      try {
        if (count != 0) { // read-volatile
          E e = getLiveEntry(key, hash);
          return e != null && e.getValue() != null;
        }

        return false;
      } finally {
        postReadCleanup();
      }
    }

    /**
     * This method is a convenience for testing. Code should call {@link
     * MapMakerInternalMap#containsValue} directly.
     */
    @VisibleForTesting
    boolean containsValue(Object value) {
      try {
        if (count != 0) { // read-volatile
          AtomicReferenceArray<E> table = this.table;
          int length = table.length();
          for (int i = 0; i < length; ++i) {
            for (E e = table.get(i); e != null; e = e.getNext()) {
              V entryValue = getLiveValue(e);
              if (entryValue == null) {
                continue;
              }
              if (map.valueEquivalence().equivalent(value, entryValue)) {
                return true;
              }
            }
          }
        }

        return false;
      } finally {
        postReadCleanup();
      }
    }

    @CheckForNull
    V put(K key, int hash, V value, boolean onlyIfAbsent) {
      lock();
      try {
        preWriteCleanup();

        int newCount = this.count + 1;
        if (newCount > this.threshold) { // ensure capacity
          expand();
          newCount = this.count + 1;
        }

        AtomicReferenceArray<E> table = this.table;
        int index = hash & (table.length() - 1);
        E first = table.get(index);

        // Look for an existing entry.
        for (E e = first; e != null; e = e.getNext()) {
          K entryKey = e.getKey();
          if (e.getHash() == hash
              && entryKey != null
              && map.keyEquivalence.equivalent(key, entryKey)) {
            // We found an existing entry.

            V entryValue = e.getValue();

            if (entryValue == null) {
              ++modCount;
              setValue(e, value);
              newCount = this.count; // count remains unchanged
              this.count = newCount; // write-volatile
              return null;
            } else if (onlyIfAbsent) {
              // Mimic
              // "if (!map.containsKey(key)) ...
              // else return map.get(key);
              return entryValue;
            } else {
              // clobber existing entry, count remains unchanged
              ++modCount;
              setValue(e, value);
              return entryValue;
            }
          }
        }

        // Create a new entry.
        ++modCount;
        E newEntry = map.entryHelper.newEntry(self(), key, hash, first);
        setValue(newEntry, value);
        table.set(index, newEntry);
        this.count = newCount; // write-volatile
        return null;
      } finally {
        unlock();
      }
    }

    /** Expands the table if possible. */
    @GuardedBy("this")
    void expand() {
      AtomicReferenceArray<E> oldTable = table;
      int oldCapacity = oldTable.length();
      if (oldCapacity >= MAXIMUM_CAPACITY) {
        return;
      }

      /*
       * Reclassify nodes in each list to new Map. Because we are using power-of-two expansion, the
       * elements from each bin must either stay at same index, or move with a power of two offset.
       * We eliminate unnecessary node creation by catching cases where old nodes can be reused
       * because their next fields won't change. Statistically, at the default threshold, only
       * about one-sixth of them need cloning when a table doubles. The nodes they replace will be
       * garbage collectable as soon as they are no longer referenced by any reader thread that may
       * be in the midst of traversing table right now.
       */

      int newCount = count;
      AtomicReferenceArray<E> newTable = newEntryArray(oldCapacity << 1);
      threshold = newTable.length() * 3 / 4;
      int newMask = newTable.length() - 1;
      for (int oldIndex = 0; oldIndex < oldCapacity; ++oldIndex) {
        // We need to guarantee that any existing reads of old Map can
        // proceed. So we cannot yet null out each bin.
        E head = oldTable.get(oldIndex);

        if (head != null) {
          E next = head.getNext();
          int headIndex = head.getHash() & newMask;

          // Single node on list
          if (next == null) {
            newTable.set(headIndex, head);
          } else {
            // Reuse the consecutive sequence of nodes with the same target
            // index from the end of the list. tail points to the first
            // entry in the reusable list.
            E tail = head;
            int tailIndex = headIndex;
            for (E e = next; e != null; e = e.getNext()) {
              int newIndex = e.getHash() & newMask;
              if (newIndex != tailIndex) {
                // The index changed. We'll need to copy the previous entry.
                tailIndex = newIndex;
                tail = e;
              }
            }
            newTable.set(tailIndex, tail);

            // Clone nodes leading up to the tail.
            for (E e = head; e != tail; e = e.getNext()) {
              int newIndex = e.getHash() & newMask;
              E newNext = newTable.get(newIndex);
              E newFirst = copyEntry(e, newNext);
              if (newFirst != null) {
                newTable.set(newIndex, newFirst);
              } else {
                newCount--;
              }
            }
          }
        }
      }
      table = newTable;
      this.count = newCount;
    }

    boolean replace(K key, int hash, V oldValue, V newValue) {
      lock();
      try {
        preWriteCleanup();

        AtomicReferenceArray<E> table = this.table;
        int index = hash & (table.length() - 1);
        E first = table.get(index);

        for (E e = first; e != null; e = e.getNext()) {
          K entryKey = e.getKey();
          if (e.getHash() == hash
              && entryKey != null
              && map.keyEquivalence.equivalent(key, entryKey)) {
            // If the value disappeared, this entry is partially collected,
            // and we should pretend like it doesn't exist.
            V entryValue = e.getValue();
            if (entryValue == null) {
              if (isCollected(e)) {
                int newCount = this.count - 1;
                ++modCount;
                E newFirst = removeFromChain(first, e);
                newCount = this.count - 1;
                table.set(index, newFirst);
                this.count = newCount; // write-volatile
              }
              return false;
            }

            if (map.valueEquivalence().equivalent(oldValue, entryValue)) {
              ++modCount;
              setValue(e, newValue);
              return true;
            } else {
              // Mimic
              // "if (map.containsKey(key) && map.get(key).equals(oldValue))..."
              return false;
            }
          }
        }

        return false;
      } finally {
        unlock();
      }
    }

    @CheckForNull
    V replace(K key, int hash, V newValue) {
      lock();
      try {
        preWriteCleanup();

        AtomicReferenceArray<E> table = this.table;
        int index = hash & (table.length() - 1);
        E first = table.get(index);

        for (E e = first; e != null; e = e.getNext()) {
          K entryKey = e.getKey();
          if (e.getHash() == hash
              && entryKey != null
              && map.keyEquivalence.equivalent(key, entryKey)) {
            // If the value disappeared, this entry is partially collected,
            // and we should pretend like it doesn't exist.
            V entryValue = e.getValue();
            if (entryValue == null) {
              if (isCollected(e)) {
                int newCount = this.count - 1;
                ++modCount;
                E newFirst = removeFromChain(first, e);
                newCount = this.count - 1;
                table.set(index, newFirst);
                this.count = newCount; // write-volatile
              }
              return null;
            }

            ++modCount;
            setValue(e, newValue);
            return entryValue;
          }
        }

        return null;
      } finally {
        unlock();
      }
    }

    @CheckForNull
    @CanIgnoreReturnValue
    V remove(Object key, int hash) {
      lock();
      try {
        preWriteCleanup();

        int newCount = this.count - 1;
        AtomicReferenceArray<E> table = this.table;
        int index = hash & (table.length() - 1);
        E first = table.get(index);

        for (E e = first; e != null; e = e.getNext()) {
          K entryKey = e.getKey();
          if (e.getHash() == hash
              && entryKey != null
              && map.keyEquivalence.equivalent(key, entryKey)) {
            V entryValue = e.getValue();

            if (entryValue != null) {
              // TODO(kak): Remove this branch
            } else if (isCollected(e)) {
              // TODO(kak): Remove this branch
            } else {
              return null;
            }

            ++modCount;
            E newFirst = removeFromChain(first, e);
            newCount = this.count - 1;
            table.set(index, newFirst);
            this.count = newCount; // write-volatile
            return entryValue;
          }
        }

        return null;
      } finally {
        unlock();
      }
    }

    boolean remove(Object key, int hash, Object value) {
      lock();
      try {
        preWriteCleanup();

        int newCount = this.count - 1;
        AtomicReferenceArray<E> table = this.table;
        int index = hash & (table.length() - 1);
        E first = table.get(index);

        for (E e = first; e != null; e = e.getNext()) {
          K entryKey = e.getKey();
          if (e.getHash() == hash
              && entryKey != null
              && map.keyEquivalence.equivalent(key, entryKey)) {
            V entryValue = e.getValue();

            boolean explicitRemoval = false;
            if (map.valueEquivalence().equivalent(value, entryValue)) {
              explicitRemoval = true;
            } else if (isCollected(e)) {
              // TODO(kak): Remove this branch
            } else {
              return false;
            }

            ++modCount;
            E newFirst = removeFromChain(first, e);
            newCount = this.count - 1;
            table.set(index, newFirst);
            this.count = newCount; // write-volatile
            return explicitRemoval;
          }
        }

        return false;
      } finally {
        unlock();
      }
    }

    void clear() {
      if (count != 0) {
        lock();
        try {
          AtomicReferenceArray<E> table = this.table;
          for (int i = 0; i < table.length(); ++i) {
            table.set(i, null);
          }
          maybeClearReferenceQueues();
          readCount.set(0);

          ++modCount;
          count = 0; // write-volatile
        } finally {
          unlock();
        }
      }
    }

    /**
     * Removes an entry from within a table. All entries following the removed node can stay, but
     * all preceding ones need to be cloned.
     *
     * <p>This method does not decrement count for the removed entry, but does decrement count for
     * all partially collected entries which are skipped. As such callers which are modifying count
     * must re-read it after calling removeFromChain.
     *
     * @param first the first entry of the table
     * @param entry the entry being removed from the table
     * @return the new first entry for the table
     */
    @GuardedBy("this")
    @CheckForNull
    E removeFromChain(E first, E entry) {
      int newCount = count;
      E newFirst = entry.getNext();
      for (E e = first; e != entry; e = e.getNext()) {
        E next = copyEntry(e, newFirst);
        if (next != null) {
          newFirst = next;
        } else {
          newCount--;
        }
      }
      this.count = newCount;
      return newFirst;
    }

    /** Removes an entry whose key has been garbage collected. */
    @CanIgnoreReturnValue
    boolean reclaimKey(E entry, int hash) {
      lock();
      try {
        int newCount = count - 1;
        AtomicReferenceArray<E> table = this.table;
        int index = hash & (table.length() - 1);
        E first = table.get(index);

        for (E e = first; e != null; e = e.getNext()) {
          if (e == entry) {
            ++modCount;
            E newFirst = removeFromChain(first, e);
            newCount = this.count - 1;
            table.set(index, newFirst);
            this.count = newCount; // write-volatile
            return true;
          }
        }

        return false;
      } finally {
        unlock();
      }
    }

    /** Removes an entry whose value has been garbage collected. */
    @CanIgnoreReturnValue
    boolean reclaimValue(K key, int hash, WeakValueReference<K, V, E> valueReference) {
      lock();
      try {
        int newCount = this.count - 1;
        AtomicReferenceArray<E> table = this.table;
        int index = hash & (table.length() - 1);
        E first = table.get(index);

        for (E e = first; e != null; e = e.getNext()) {
          K entryKey = e.getKey();
          if (e.getHash() == hash
              && entryKey != null
              && map.keyEquivalence.equivalent(key, entryKey)) {
            WeakValueReference<K, V, E> v = ((WeakValueEntry<K, V, E>) e).getValueReference();
            if (v == valueReference) {
              ++modCount;
              E newFirst = removeFromChain(first, e);
              newCount = this.count - 1;
              table.set(index, newFirst);
              this.count = newCount; // write-volatile
              return true;
            }
            return false;
          }
        }

        return false;
      } finally {
        unlock();
      }
    }

    /** Clears a value that has not yet been set, and thus does not require count to be modified. */
    @CanIgnoreReturnValue
    boolean clearValueForTesting(
        K key,
        int hash,
        WeakValueReference<K, V, ? extends InternalEntry<K, V, ?>> valueReference) {
      lock();
      try {
        AtomicReferenceArray<E> table = this.table;
        int index = hash & (table.length() - 1);
        E first = table.get(index);

        for (E e = first; e != null; e = e.getNext()) {
          K entryKey = e.getKey();
          if (e.getHash() == hash
              && entryKey != null
              && map.keyEquivalence.equivalent(key, entryKey)) {
            WeakValueReference<K, V, E> v = ((WeakValueEntry<K, V, E>) e).getValueReference();
            if (v == valueReference) {
              E newFirst = removeFromChain(first, e);
              table.set(index, newFirst);
              return true;
            }
            return false;
          }
        }

        return false;
      } finally {
        unlock();
      }
    }

    @GuardedBy("this")
    boolean removeEntryForTesting(E entry) {
      int hash = entry.getHash();
      int newCount = this.count - 1;
      AtomicReferenceArray<E> table = this.table;
      int index = hash & (table.length() - 1);
      E first = table.get(index);

      for (E e = first; e != null; e = e.getNext()) {
        if (e == entry) {
          ++modCount;
          E newFirst = removeFromChain(first, e);
          newCount = this.count - 1;
          table.set(index, newFirst);
          this.count = newCount; // write-volatile
          return true;
        }
      }

      return false;
    }

    /**
     * Returns {@code true} if the value has been partially collected, meaning that the value is
     * null.
     */
    static <K, V, E extends InternalEntry<K, V, E>> boolean isCollected(E entry) {
      return entry.getValue() == null;
    }

    /**
     * Gets the value from an entry. Returns {@code null} if the entry is invalid or
     * partially-collected.
     */
    @Nullable
    V getLiveValue(E entry) {
      if (entry.getKey() == null) {
        tryDrainReferenceQueues();
        return null;
      }
      V value = entry.getValue();
      if (value == null) {
        tryDrainReferenceQueues();
        return null;
      }

      return value;
    }

    /**
     * Performs routine cleanup following a read. Normally cleanup happens during writes, or from
     * the cleanupExecutor. If cleanup is not observed after a sufficient number of reads, try
     * cleaning up from the read thread.
     */
    void postReadCleanup() {
      if ((readCount.incrementAndGet() & DRAIN_THRESHOLD) == 0) {
        runCleanup();
      }
    }

    /**
     * Performs routine cleanup prior to executing a write. This should be called every time a write
     * thread acquires the segment lock, immediately after acquiring the lock.
     */
    @GuardedBy("this")
    void preWriteCleanup() {
      runLockedCleanup();
    }

    void runCleanup() {
      runLockedCleanup();
    }

    void runLockedCleanup() {
      if (tryLock()) {
        try {
          maybeDrainReferenceQueues();
          readCount.set(0);
        } finally {
          unlock();
        }
      }
    }
  }

  /** Concrete implementation of {@link Segment} for strong keys and strong values. */
  static final class StrongKeyStrongValueSegment<K, V>
      extends Segment<K, V, StrongKeyStrongValueEntry<K, V>, StrongKeyStrongValueSegment<K, V>> {
    StrongKeyStrongValueSegment(
        MapMakerInternalMap<
                K, V, StrongKeyStrongValueEntry<K, V>, StrongKeyStrongValueSegment<K, V>>
            map,
        int initialCapacity) {
      super(map, initialCapacity);
    }

    @Override
    StrongKeyStrongValueSegment<K, V> self() {
      return this;
    }

    @SuppressWarnings("unchecked")
    @Override
    @CheckForNull
    public StrongKeyStrongValueEntry<K, V> castForTesting(
        @CheckForNull InternalEntry<K, V, ?> entry) {
      return (StrongKeyStrongValueEntry<K, V>) entry;
    }
  }

  /** Concrete implementation of {@link Segment} for strong keys and weak values. */
  static final class StrongKeyWeakValueSegment<K, V>
      extends Segment<K, V, StrongKeyWeakValueEntry<K, V>, StrongKeyWeakValueSegment<K, V>> {
    private final ReferenceQueue<V> queueForValues = new ReferenceQueue<V>();

    StrongKeyWeakValueSegment(
        MapMakerInternalMap<K, V, StrongKeyWeakValueEntry<K, V>, StrongKeyWeakValueSegment<K, V>>
            map,
        int initialCapacity) {
      super(map, initialCapacity);
    }

    @Override
    StrongKeyWeakValueSegment<K, V> self() {
      return this;
    }

    @Override
    ReferenceQueue<V> getValueReferenceQueueForTesting() {
      return queueForValues;
    }

    @SuppressWarnings("unchecked")
    @Override
    @CheckForNull
    public StrongKeyWeakValueEntry<K, V> castForTesting(
        @CheckForNull InternalEntry<K, V, ?> entry) {
      return (StrongKeyWeakValueEntry<K, V>) entry;
    }

    @Override
    public WeakValueReference<K, V, StrongKeyWeakValueEntry<K, V>> getWeakValueReferenceForTesting(
        InternalEntry<K, V, ?> e) {
      return castForTesting(e).getValueReference();
    }

    @Override
    public WeakValueReference<K, V, StrongKeyWeakValueEntry<K, V>> newWeakValueReferenceForTesting(
        InternalEntry<K, V, ?> e, V value) {
      return new WeakValueReferenceImpl<>(queueForValues, value, castForTesting(e));
    }

    @Override
    public void setWeakValueReferenceForTesting(
        InternalEntry<K, V, ?> e,
        WeakValueReference<K, V, ? extends InternalEntry<K, V, ?>> valueReference) {
      StrongKeyWeakValueEntry<K, V> entry = castForTesting(e);
      @SuppressWarnings("unchecked")
      WeakValueReference<K, V, StrongKeyWeakValueEntry<K, V>> newValueReference =
          (WeakValueReference<K, V, StrongKeyWeakValueEntry<K, V>>) valueReference;
      WeakValueReference<K, V, StrongKeyWeakValueEntry<K, V>> previous = entry.valueReference;
      entry.valueReference = newValueReference;
      previous.clear();
    }

    @Override
    void maybeDrainReferenceQueues() {
      drainValueReferenceQueue(queueForValues);
    }

    @Override
    void maybeClearReferenceQueues() {
      clearReferenceQueue(queueForValues);
    }
  }

  /** Concrete implementation of {@link Segment} for strong keys and {@link Dummy} values. */
  static final class StrongKeyDummyValueSegment<K>
      extends Segment<K, Dummy, StrongKeyDummyValueEntry<K>, StrongKeyDummyValueSegment<K>> {
    StrongKeyDummyValueSegment(
        MapMakerInternalMap<K, Dummy, StrongKeyDummyValueEntry<K>, StrongKeyDummyValueSegment<K>>
            map,
        int initialCapacity) {
      super(map, initialCapacity);
    }

    @Override
    StrongKeyDummyValueSegment<K> self() {
      return this;
    }

    @SuppressWarnings("unchecked")
    @Override
    public StrongKeyDummyValueEntry<K> castForTesting(InternalEntry<K, Dummy, ?> entry) {
      return (StrongKeyDummyValueEntry<K>) entry;
    }
  }

  /** Concrete implementation of {@link Segment} for weak keys and strong values. */
  static final class WeakKeyStrongValueSegment<K, V>
      extends Segment<K, V, WeakKeyStrongValueEntry<K, V>, WeakKeyStrongValueSegment<K, V>> {
    private final ReferenceQueue<K> queueForKeys = new ReferenceQueue<K>();

    WeakKeyStrongValueSegment(
        MapMakerInternalMap<K, V, WeakKeyStrongValueEntry<K, V>, WeakKeyStrongValueSegment<K, V>>
            map,
        int initialCapacity) {
      super(map, initialCapacity);
    }

    @Override
    WeakKeyStrongValueSegment<K, V> self() {
      return this;
    }

    @Override
    ReferenceQueue<K> getKeyReferenceQueueForTesting() {
      return queueForKeys;
    }

    @SuppressWarnings("unchecked")
    @Override
    public WeakKeyStrongValueEntry<K, V> castForTesting(InternalEntry<K, V, ?> entry) {
      return (WeakKeyStrongValueEntry<K, V>) entry;
    }

    @Override
    void maybeDrainReferenceQueues() {
      drainKeyReferenceQueue(queueForKeys);
    }

    @Override
    void maybeClearReferenceQueues() {
      clearReferenceQueue(queueForKeys);
    }
  }

  /** Concrete implementation of {@link Segment} for weak keys and weak values. */
  static final class WeakKeyWeakValueSegment<K, V>
      extends Segment<K, V, WeakKeyWeakValueEntry<K, V>, WeakKeyWeakValueSegment<K, V>> {
    private final ReferenceQueue<K> queueForKeys = new ReferenceQueue<K>();
    private final ReferenceQueue<V> queueForValues = new ReferenceQueue<V>();

    WeakKeyWeakValueSegment(
        MapMakerInternalMap<K, V, WeakKeyWeakValueEntry<K, V>, WeakKeyWeakValueSegment<K, V>> map,
        int initialCapacity) {
      super(map, initialCapacity);
    }

    @Override
    WeakKeyWeakValueSegment<K, V> self() {
      return this;
    }

    @Override
    ReferenceQueue<K> getKeyReferenceQueueForTesting() {
      return queueForKeys;
    }

    @Override
    ReferenceQueue<V> getValueReferenceQueueForTesting() {
      return queueForValues;
    }

    @SuppressWarnings("unchecked")
    @Override
    @CheckForNull
    public WeakKeyWeakValueEntry<K, V> castForTesting(@CheckForNull InternalEntry<K, V, ?> entry) {
      return (WeakKeyWeakValueEntry<K, V>) entry;
    }

    @Override
    public WeakValueReference<K, V, WeakKeyWeakValueEntry<K, V>> getWeakValueReferenceForTesting(
        InternalEntry<K, V, ?> e) {
      return castForTesting(e).getValueReference();
    }

    @Override
    public WeakValueReference<K, V, WeakKeyWeakValueEntry<K, V>> newWeakValueReferenceForTesting(
        InternalEntry<K, V, ?> e, V value) {
      return new WeakValueReferenceImpl<>(queueForValues, value, castForTesting(e));
    }

    @Override
    public void setWeakValueReferenceForTesting(
        InternalEntry<K, V, ?> e,
        WeakValueReference<K, V, ? extends InternalEntry<K, V, ?>> valueReference) {
      WeakKeyWeakValueEntry<K, V> entry = castForTesting(e);
      @SuppressWarnings("unchecked")
      WeakValueReference<K, V, WeakKeyWeakValueEntry<K, V>> newValueReference =
          (WeakValueReference<K, V, WeakKeyWeakValueEntry<K, V>>) valueReference;
      WeakValueReference<K, V, WeakKeyWeakValueEntry<K, V>> previous = entry.valueReference;
      entry.valueReference = newValueReference;
      previous.clear();
    }

    @Override
    void maybeDrainReferenceQueues() {
      drainKeyReferenceQueue(queueForKeys);
      drainValueReferenceQueue(queueForValues);
    }

    @Override
    void maybeClearReferenceQueues() {
      clearReferenceQueue(queueForKeys);
    }
  }

  /** Concrete implementation of {@link Segment} for weak keys and {@link Dummy} values. */
  static final class WeakKeyDummyValueSegment<K>
      extends Segment<K, Dummy, WeakKeyDummyValueEntry<K>, WeakKeyDummyValueSegment<K>> {
    private final ReferenceQueue<K> queueForKeys = new ReferenceQueue<K>();

    WeakKeyDummyValueSegment(
        MapMakerInternalMap<K, Dummy, WeakKeyDummyValueEntry<K>, WeakKeyDummyValueSegment<K>> map,
        int initialCapacity) {
      super(map, initialCapacity);
    }

    @Override
    WeakKeyDummyValueSegment<K> self() {
      return this;
    }

    @Override
    ReferenceQueue<K> getKeyReferenceQueueForTesting() {
      return queueForKeys;
    }

    @SuppressWarnings("unchecked")
    @Override
    public WeakKeyDummyValueEntry<K> castForTesting(InternalEntry<K, Dummy, ?> entry) {
      return (WeakKeyDummyValueEntry<K>) entry;
    }

    @Override
    void maybeDrainReferenceQueues() {
      drainKeyReferenceQueue(queueForKeys);
    }

    @Override
    void maybeClearReferenceQueues() {
      clearReferenceQueue(queueForKeys);
    }
  }

  static final class CleanupMapTask implements Runnable {
    final WeakReference<MapMakerInternalMap<?, ?, ?, ?>> mapReference;

    public CleanupMapTask(MapMakerInternalMap<?, ?, ?, ?> map) {
      this.mapReference = new WeakReference<MapMakerInternalMap<?, ?, ?, ?>>(map);
    }

    @Override
    public void run() {
      MapMakerInternalMap<?, ?, ?, ?> map = mapReference.get();
      if (map == null) {
        throw new CancellationException();
      }

      for (Segment<?, ?, ?, ?> segment : map.segments) {
        segment.runCleanup();
      }
    }
  }

  @VisibleForTesting
  Strength keyStrength() {
    return entryHelper.keyStrength();
  }

  @VisibleForTesting
  Strength valueStrength() {
    return entryHelper.valueStrength();
  }

  @VisibleForTesting
  Equivalence<Object> valueEquivalence() {
    return entryHelper.valueStrength().defaultEquivalence();
  }

  // ConcurrentMap methods

  @Override
  public boolean isEmpty() {
    /*
     * Sum per-segment modCounts to avoid mis-reporting when elements are concurrently added and
     * removed in one segment while checking another, in which case the table was never actually
     * empty at any point. (The sum ensures accuracy up through at least 1<<31 per-segment
     * modifications before recheck.)  Method containsValue() uses similar constructions for
     * stability checks.
     */
    long sum = 0L;
    Segment<K, V, E, S>[] segments = this.segments;
    for (int i = 0; i < segments.length; ++i) {
      if (segments[i].count != 0) {
        return false;
      }
      sum += segments[i].modCount;
    }

    if (sum != 0L) { // recheck unless no modifications
      for (int i = 0; i < segments.length; ++i) {
        if (segments[i].count != 0) {
          return false;
        }
        sum -= segments[i].modCount;
      }
      return sum == 0L;
    }
    return true;
  }

  @Override
  public int size() {
    Segment<K, V, E, S>[] segments = this.segments;
    long sum = 0;
    for (int i = 0; i < segments.length; ++i) {
      sum += segments[i].count;
    }
    return Ints.saturatedCast(sum);
  }

  @Override
  public @Nullable V get(@Nullable Object key) {
    if (key == null) {
      return null;
    }
    int hash = hash(key);
    return segmentFor(hash).get(key, hash);
  }

  /**
   * Returns the internal entry for the specified key. The entry may be computing or partially
   * collected. Does not impact recency ordering.
   */
<<<<<<< HEAD
  E getEntry(@Nullable Object key) {
=======
  @CheckForNull
  E getEntry(@CheckForNull Object key) {
>>>>>>> 5c235908
    if (key == null) {
      return null;
    }
    int hash = hash(key);
    return segmentFor(hash).getEntry(key, hash);
  }

  @Override
  public boolean containsKey(@Nullable Object key) {
    if (key == null) {
      return false;
    }
    int hash = hash(key);
    return segmentFor(hash).containsKey(key, hash);
  }

  @Override
  public boolean containsValue(@Nullable Object value) {
    if (value == null) {
      return false;
    }

    // This implementation is patterned after ConcurrentHashMap, but without the locking. The only
    // way for it to return a false negative would be for the target value to jump around in the map
    // such that none of the subsequent iterations observed it, despite the fact that at every point
    // in time it was present somewhere int the map. This becomes increasingly unlikely as
    // CONTAINS_VALUE_RETRIES increases, though without locking it is theoretically possible.
    final Segment<K, V, E, S>[] segments = this.segments;
    long last = -1L;
    for (int i = 0; i < CONTAINS_VALUE_RETRIES; i++) {
      long sum = 0L;
      for (Segment<K, V, E, S> segment : segments) {
        // ensure visibility of most recent completed write
        int unused = segment.count; // read-volatile

        AtomicReferenceArray<E> table = segment.table;
        for (int j = 0; j < table.length(); j++) {
          for (E e = table.get(j); e != null; e = e.getNext()) {
            V v = segment.getLiveValue(e);
            if (v != null && valueEquivalence().equivalent(value, v)) {
              return true;
            }
          }
        }
        sum += segment.modCount;
      }
      if (sum == last) {
        break;
      }
      last = sum;
    }
    return false;
  }

  @CanIgnoreReturnValue
  @Override
  public @Nullable V put(K key, V value) {
    checkNotNull(key);
    checkNotNull(value);
    int hash = hash(key);
    return segmentFor(hash).put(key, hash, value, false);
  }

  @CanIgnoreReturnValue
  @Override
  public @Nullable V putIfAbsent(K key, V value) {
    checkNotNull(key);
    checkNotNull(value);
    int hash = hash(key);
    return segmentFor(hash).put(key, hash, value, true);
  }

  @Override
  public void putAll(Map<? extends K, ? extends V> m) {
    for (Entry<? extends K, ? extends V> e : m.entrySet()) {
      put(e.getKey(), e.getValue());
    }
  }

  @CanIgnoreReturnValue
  @Override
  public @Nullable V remove(@Nullable Object key) {
    if (key == null) {
      return null;
    }
    int hash = hash(key);
    return segmentFor(hash).remove(key, hash);
  }

  @CanIgnoreReturnValue
  @Override
  public boolean remove(@Nullable Object key, @Nullable Object value) {
    if (key == null || value == null) {
      return false;
    }
    int hash = hash(key);
    return segmentFor(hash).remove(key, hash, value);
  }

  @CanIgnoreReturnValue
  @Override
  public boolean replace(K key, @Nullable V oldValue, V newValue) {
    checkNotNull(key);
    checkNotNull(newValue);
    if (oldValue == null) {
      return false;
    }
    int hash = hash(key);
    return segmentFor(hash).replace(key, hash, oldValue, newValue);
  }

  @CanIgnoreReturnValue
  @Override
  public @Nullable V replace(K key, V value) {
    checkNotNull(key);
    checkNotNull(value);
    int hash = hash(key);
    return segmentFor(hash).replace(key, hash, value);
  }

  @Override
  public void clear() {
    for (Segment<K, V, E, S> segment : segments) {
      segment.clear();
    }
  }

  transient @Nullable Set<K> keySet;

  @Override
  public Set<K> keySet() {
    Set<K> ks = keySet;
    return (ks != null) ? ks : (keySet = new KeySet());
  }

  transient @Nullable Collection<V> values;

  @Override
  public Collection<V> values() {
    Collection<V> vs = values;
    return (vs != null) ? vs : (values = new Values());
  }

  transient @Nullable Set<Entry<K, V>> entrySet;

  @Override
  public Set<Entry<K, V>> entrySet() {
    Set<Entry<K, V>> es = entrySet;
    return (es != null) ? es : (entrySet = new EntrySet());
  }

  // Iterator Support

  abstract class HashIterator<T> implements Iterator<T> {

    int nextSegmentIndex;
    int nextTableIndex;
    @Nullable Segment<K, V, E, S> currentSegment;
    @Nullable AtomicReferenceArray<E> currentTable;
    @Nullable E nextEntry;
    @Nullable WriteThroughEntry nextExternal;
    @Nullable WriteThroughEntry lastReturned;

    HashIterator() {
      nextSegmentIndex = segments.length - 1;
      nextTableIndex = -1;
      advance();
    }

    @Override
    public abstract T next();

    final void advance() {
      nextExternal = null;

      if (nextInChain()) {
        return;
      }

      if (nextInTable()) {
        return;
      }

      while (nextSegmentIndex >= 0) {
        currentSegment = segments[nextSegmentIndex--];
        if (currentSegment.count != 0) {
          currentTable = currentSegment.table;
          nextTableIndex = currentTable.length() - 1;
          if (nextInTable()) {
            return;
          }
        }
      }
    }

    /** Finds the next entry in the current chain. Returns {@code true} if an entry was found. */
    boolean nextInChain() {
      if (nextEntry != null) {
        for (nextEntry = nextEntry.getNext(); nextEntry != null; nextEntry = nextEntry.getNext()) {
          if (advanceTo(nextEntry)) {
            return true;
          }
        }
      }
      return false;
    }

    /** Finds the next entry in the current table. Returns {@code true} if an entry was found. */
    boolean nextInTable() {
      while (nextTableIndex >= 0) {
        if ((nextEntry = currentTable.get(nextTableIndex--)) != null) {
          if (advanceTo(nextEntry) || nextInChain()) {
            return true;
          }
        }
      }
      return false;
    }

    /**
     * Advances to the given entry. Returns {@code true} if the entry was valid, {@code false} if it
     * should be skipped.
     */
    boolean advanceTo(E entry) {
      try {
        K key = entry.getKey();
        V value = getLiveValue(entry);
        if (value != null) {
          nextExternal = new WriteThroughEntry(key, value);
          return true;
        } else {
          // Skip stale entry.
          return false;
        }
      } finally {
        currentSegment.postReadCleanup();
      }
    }

    @Override
    public boolean hasNext() {
      return nextExternal != null;
    }

    WriteThroughEntry nextEntry() {
      if (nextExternal == null) {
        throw new NoSuchElementException();
      }
      lastReturned = nextExternal;
      advance();
      return lastReturned;
    }

    @Override
    public void remove() {
      checkRemove(lastReturned != null);
      MapMakerInternalMap.this.remove(lastReturned.getKey());
      lastReturned = null;
    }
  }

  final class KeyIterator extends HashIterator<K> {

    @Override
    public K next() {
      return nextEntry().getKey();
    }
  }

  final class ValueIterator extends HashIterator<V> {

    @Override
    public V next() {
      return nextEntry().getValue();
    }
  }

  /**
   * Custom Entry class used by EntryIterator.next(), that relays setValue changes to the underlying
   * map.
   */
  final class WriteThroughEntry extends AbstractMapEntry<K, V> {
    final K key; // non-null
    V value; // non-null

    WriteThroughEntry(K key, V value) {
      this.key = key;
      this.value = value;
    }

    @Override
    public K getKey() {
      return key;
    }

    @Override
    public V getValue() {
      return value;
    }

    @Override
    public boolean equals(@Nullable Object object) {
      // Cannot use key and value equivalence
      if (object instanceof Entry) {
        Entry<?, ?> that = (Entry<?, ?>) object;
        return key.equals(that.getKey()) && value.equals(that.getValue());
      }
      return false;
    }

    @Override
    public int hashCode() {
      // Cannot use key and value equivalence
      return key.hashCode() ^ value.hashCode();
    }

    @Override
    public V setValue(V newValue) {
      V oldValue = put(key, newValue);
      value = newValue; // only if put succeeds
      return oldValue;
    }
  }

  final class EntryIterator extends HashIterator<Entry<K, V>> {

    @Override
    public Entry<K, V> next() {
      return nextEntry();
    }
  }

  @WeakOuter
  final class KeySet extends SafeToArraySet<K> {

    @Override
    public Iterator<K> iterator() {
      return new KeyIterator();
    }

    @Override
    public int size() {
      return MapMakerInternalMap.this.size();
    }

    @Override
    public boolean isEmpty() {
      return MapMakerInternalMap.this.isEmpty();
    }

    @Override
    public boolean contains(Object o) {
      return MapMakerInternalMap.this.containsKey(o);
    }

    @Override
    public boolean remove(Object o) {
      return MapMakerInternalMap.this.remove(o) != null;
    }

    @Override
    public void clear() {
      MapMakerInternalMap.this.clear();
    }
  }

  @WeakOuter
  final class Values extends AbstractCollection<V> {

    @Override
    public Iterator<V> iterator() {
      return new ValueIterator();
    }

    @Override
    public int size() {
      return MapMakerInternalMap.this.size();
    }

    @Override
    public boolean isEmpty() {
      return MapMakerInternalMap.this.isEmpty();
    }

    @Override
    public boolean contains(Object o) {
      return MapMakerInternalMap.this.containsValue(o);
    }

    @Override
    public void clear() {
      MapMakerInternalMap.this.clear();
    }

    // super.toArray() may misbehave if size() is inaccurate, at least on old versions of Android.
    // https://code.google.com/p/android/issues/detail?id=36519 / http://r.android.com/47508

    @Override
    public Object[] toArray() {
      return toArrayList(this).toArray();
    }

    @Override
    public <T> T[] toArray(T[] a) {
      return toArrayList(this).toArray(a);
    }
  }

  @WeakOuter
  final class EntrySet extends SafeToArraySet<Entry<K, V>> {

    @Override
    public Iterator<Entry<K, V>> iterator() {
      return new EntryIterator();
    }

    @Override
    public boolean contains(Object o) {
      if (!(o instanceof Entry)) {
        return false;
      }
      Entry<?, ?> e = (Entry<?, ?>) o;
      Object key = e.getKey();
      if (key == null) {
        return false;
      }
      V v = MapMakerInternalMap.this.get(key);

      return v != null && valueEquivalence().equivalent(e.getValue(), v);
    }

    @Override
    public boolean remove(Object o) {
      if (!(o instanceof Entry)) {
        return false;
      }
      Entry<?, ?> e = (Entry<?, ?>) o;
      Object key = e.getKey();
      return key != null && MapMakerInternalMap.this.remove(key, e.getValue());
    }

    @Override
    public int size() {
      return MapMakerInternalMap.this.size();
    }

    @Override
    public boolean isEmpty() {
      return MapMakerInternalMap.this.isEmpty();
    }

    @Override
    public void clear() {
      MapMakerInternalMap.this.clear();
    }
  }

  private abstract static class SafeToArraySet<E> extends AbstractSet<E> {
    // super.toArray() may misbehave if size() is inaccurate, at least on old versions of Android.
    // https://code.google.com/p/android/issues/detail?id=36519 / http://r.android.com/47508

    @Override
    public Object[] toArray() {
      return toArrayList(this).toArray();
    }

    @Override
    public <T> T[] toArray(T[] a) {
      return toArrayList(this).toArray(a);
    }
  }

  private static <E> ArrayList<E> toArrayList(Collection<E> c) {
    // Avoid calling ArrayList(Collection), which may call back into toArray.
    ArrayList<E> result = new ArrayList<>(c.size());
    Iterators.addAll(result, c.iterator());
    return result;
  }

  // Serialization Support

  private static final long serialVersionUID = 5;

  Object writeReplace() {
    return new SerializationProxy<>(
        entryHelper.keyStrength(),
        entryHelper.valueStrength(),
        keyEquivalence,
        entryHelper.valueStrength().defaultEquivalence(),
        concurrencyLevel,
        this);
  }

  @J2ktIncompatible // java.io.ObjectInputStream
  private void readObject(ObjectInputStream in) throws InvalidObjectException {
    throw new InvalidObjectException("Use SerializationProxy");
  }

  /**
   * The actual object that gets serialized. Unfortunately, readResolve() doesn't get called when a
   * circular dependency is present, so the proxy must be able to behave as the map itself.
   */
  abstract static class AbstractSerializationProxy<K, V> extends ForwardingConcurrentMap<K, V>
      implements Serializable {
    private static final long serialVersionUID = 3;

    final Strength keyStrength;
    final Strength valueStrength;
    final Equivalence<Object> keyEquivalence;
    final Equivalence<Object> valueEquivalence;
    final int concurrencyLevel;

    transient ConcurrentMap<K, V> delegate;

    AbstractSerializationProxy(
        Strength keyStrength,
        Strength valueStrength,
        Equivalence<Object> keyEquivalence,
        Equivalence<Object> valueEquivalence,
        int concurrencyLevel,
        ConcurrentMap<K, V> delegate) {
      this.keyStrength = keyStrength;
      this.valueStrength = valueStrength;
      this.keyEquivalence = keyEquivalence;
      this.valueEquivalence = valueEquivalence;
      this.concurrencyLevel = concurrencyLevel;
      this.delegate = delegate;
    }

    @Override
    protected ConcurrentMap<K, V> delegate() {
      return delegate;
    }

    void writeMapTo(ObjectOutputStream out) throws IOException {
      out.writeInt(delegate.size());
      for (Entry<K, V> entry : delegate.entrySet()) {
        out.writeObject(entry.getKey());
        out.writeObject(entry.getValue());
      }
      out.writeObject(null); // terminate entries
    }

    @SuppressWarnings("deprecation") // serialization of deprecated feature
    @J2ktIncompatible // java.io.ObjectInputStream
    MapMaker readMapMaker(ObjectInputStream in) throws IOException {
      int size = in.readInt();
      return new MapMaker()
          .initialCapacity(size)
          .setKeyStrength(keyStrength)
          .setValueStrength(valueStrength)
          .keyEquivalence(keyEquivalence)
          .concurrencyLevel(concurrencyLevel);
    }

    @SuppressWarnings("unchecked")
    @J2ktIncompatible // java.io.ObjectInputStream
    void readEntries(ObjectInputStream in) throws IOException, ClassNotFoundException {
      while (true) {
        K key = (K) in.readObject();
        if (key == null) {
          break; // terminator
        }
        V value = (V) in.readObject();
        delegate.put(key, value);
      }
    }
  }

  /**
   * The actual object that gets serialized. Unfortunately, readResolve() doesn't get called when a
   * circular dependency is present, so the proxy must be able to behave as the map itself.
   */
  private static final class SerializationProxy<K, V> extends AbstractSerializationProxy<K, V> {
    private static final long serialVersionUID = 3;

    SerializationProxy(
        Strength keyStrength,
        Strength valueStrength,
        Equivalence<Object> keyEquivalence,
        Equivalence<Object> valueEquivalence,
        int concurrencyLevel,
        ConcurrentMap<K, V> delegate) {
      super(
          keyStrength, valueStrength, keyEquivalence, valueEquivalence, concurrencyLevel, delegate);
    }

    private void writeObject(ObjectOutputStream out) throws IOException {
      out.defaultWriteObject();
      writeMapTo(out);
    }

    @J2ktIncompatible // java.io.ObjectInputStream
    private void readObject(ObjectInputStream in) throws IOException, ClassNotFoundException {
      in.defaultReadObject();
      MapMaker mapMaker = readMapMaker(in);
      delegate = mapMaker.makeMap();
      readEntries(in);
    }

    private Object readResolve() {
      return delegate;
    }
  }
}<|MERGE_RESOLUTION|>--- conflicted
+++ resolved
@@ -486,8 +486,7 @@
     }
 
     @Override
-    @CheckForNull
-    public final V getValue() {
+    public final @Nullable V getValue() {
       return valueReference.get();
     }
 
@@ -1148,7 +1147,7 @@
    * Gets the value from an entry. Returns {@code null} if the entry is invalid, partially-collected
    * or computing.
    */
-  @CheckForNull
+  @Nullable
   V getLiveValue(E entry) {
     if (entry.getKey() == null) {
       return null;
@@ -1257,7 +1256,7 @@
     }
 
     /** Returns a copy of the given {@code entry}. */
-    @CheckForNull
+    @Nullable
     E copyEntry(E original, E newNext) {
       return this.map.entryHelper.copy(self(), original, newNext);
     }
@@ -1345,7 +1344,7 @@
     }
 
     /** Unsafely removes the given entry from the given chain in this segment's hash table. */
-    @CheckForNull
+    @Nullable
     E removeFromChainForTesting(InternalEntry<K, V, ?> first, InternalEntry<K, V, ?> entry) {
       return removeFromChain(castForTesting(first), castForTesting(entry));
     }
@@ -1404,7 +1403,7 @@
     }
 
     /** Returns first entry of bin for given hash. */
-    @CheckForNull
+    @Nullable
     E getFirst(int hash) {
       // read this volatile field only once
       AtomicReferenceArray<E> table = this.table;
@@ -1413,7 +1412,7 @@
 
     // Specialized implementations of map methods
 
-    @CheckForNull
+    @Nullable
     E getEntry(Object key, int hash) {
       if (count != 0) { // read-volatile
         for (E e = getFirst(hash); e != null; e = e.getNext()) {
@@ -1436,12 +1435,12 @@
       return null;
     }
 
-    @CheckForNull
+    @Nullable
     E getLiveEntry(Object key, int hash) {
       return getEntry(key, hash);
     }
 
-    @CheckForNull
+    @Nullable
     V get(Object key, int hash) {
       try {
         E e = getLiveEntry(key, hash);
@@ -1501,7 +1500,7 @@
       }
     }
 
-    @CheckForNull
+    @Nullable
     V put(K key, int hash, V value, boolean onlyIfAbsent) {
       lock();
       try {
@@ -1675,7 +1674,7 @@
       }
     }
 
-    @CheckForNull
+    @Nullable
     V replace(K key, int hash, V newValue) {
       lock();
       try {
@@ -1717,8 +1716,8 @@
       }
     }
 
-    @CheckForNull
     @CanIgnoreReturnValue
+    @Nullable
     V remove(Object key, int hash) {
       lock();
       try {
@@ -1832,7 +1831,7 @@
      * @return the new first entry for the table
      */
     @GuardedBy("this")
-    @CheckForNull
+    @Nullable
     E removeFromChain(E first, E entry) {
       int newCount = count;
       E newFirst = entry.getNext();
@@ -2045,9 +2044,8 @@
 
     @SuppressWarnings("unchecked")
     @Override
-    @CheckForNull
-    public StrongKeyStrongValueEntry<K, V> castForTesting(
-        @CheckForNull InternalEntry<K, V, ?> entry) {
+    public @Nullable StrongKeyStrongValueEntry<K, V> castForTesting(
+        @Nullable InternalEntry<K, V, ?> entry) {
       return (StrongKeyStrongValueEntry<K, V>) entry;
     }
   }
@@ -2076,9 +2074,8 @@
 
     @SuppressWarnings("unchecked")
     @Override
-    @CheckForNull
-    public StrongKeyWeakValueEntry<K, V> castForTesting(
-        @CheckForNull InternalEntry<K, V, ?> entry) {
+    public @Nullable StrongKeyWeakValueEntry<K, V> castForTesting(
+        @Nullable InternalEntry<K, V, ?> entry) {
       return (StrongKeyWeakValueEntry<K, V>) entry;
     }
 
@@ -2208,8 +2205,8 @@
 
     @SuppressWarnings("unchecked")
     @Override
-    @CheckForNull
-    public WeakKeyWeakValueEntry<K, V> castForTesting(@CheckForNull InternalEntry<K, V, ?> entry) {
+    public @Nullable WeakKeyWeakValueEntry<K, V> castForTesting(
+        @Nullable InternalEntry<K, V, ?> entry) {
       return (WeakKeyWeakValueEntry<K, V>) entry;
     }
 
@@ -2378,12 +2375,8 @@
    * Returns the internal entry for the specified key. The entry may be computing or partially
    * collected. Does not impact recency ordering.
    */
-<<<<<<< HEAD
+  @Nullable
   E getEntry(@Nullable Object key) {
-=======
-  @CheckForNull
-  E getEntry(@CheckForNull Object key) {
->>>>>>> 5c235908
     if (key == null) {
       return null;
     }
