/*
 * Copyright (C) 2008 The Guava Authors
 *
 * Licensed under the Apache License, Version 2.0 (the "License");
 * you may not use this file except in compliance with the License.
 * You may obtain a copy of the License at
 *
 * http://www.apache.org/licenses/LICENSE-2.0
 *
 * Unless required by applicable law or agreed to in writing, software
 * distributed under the License is distributed on an "AS IS" BASIS,
 * WITHOUT WARRANTIES OR CONDITIONS OF ANY KIND, either express or implied.
 * See the License for the specific language governing permissions and
 * limitations under the License.
 */

package com.google.common.collect;

import org.checkerframework.dataflow.qual.Pure;
import org.checkerframework.framework.qual.AnnotatedFor;

import com.google.common.annotations.GwtCompatible;
import java.io.Serializable;
import org.checkerframework.checker.nullness.qual.Nullable;

/** @see com.google.common.collect.Maps#immutableEntry(Object, Object) */
@AnnotatedFor({"nullness"})
@GwtCompatible(serializable = true)
class ImmutableEntry<K, V> extends AbstractMapEntry<K, V> implements Serializable {
  final @Nullable K key;
  final @Nullable V value;

  ImmutableEntry(@Nullable K key, @Nullable V value) {
    this.key = key;
    this.value = value;
  }

<<<<<<< HEAD
  @Pure
  @NullableDecl
=======
>>>>>>> f972c215
  @Override
  public final @Nullable K getKey() {
    return key;
  }

<<<<<<< HEAD
  @Pure
  @NullableDecl
=======
>>>>>>> f972c215
  @Override
  public final @Nullable V getValue() {
    return value;
  }

  @Override
  public final V setValue(V value) {
    throw new UnsupportedOperationException();
  }

  private static final long serialVersionUID = 0;
}<|MERGE_RESOLUTION|>--- conflicted
+++ resolved
@@ -35,21 +35,13 @@
     this.value = value;
   }
 
-<<<<<<< HEAD
   @Pure
-  @NullableDecl
-=======
->>>>>>> f972c215
   @Override
   public final @Nullable K getKey() {
     return key;
   }
 
-<<<<<<< HEAD
   @Pure
-  @NullableDecl
-=======
->>>>>>> f972c215
   @Override
   public final @Nullable V getValue() {
     return value;
