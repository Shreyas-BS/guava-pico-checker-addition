--- conflicted
+++ resolved
@@ -82,13 +82,8 @@
    *
    * @since 21.0
    */
-<<<<<<< HEAD
-  @Beta
   public static <T extends @NonNull Object, K extends @NonNull Object, V extends @NonNull Object>
   Collector<T, ?, ImmutableMap<K, V>> toImmutableMap(
-=======
-  public static <T, K, V> Collector<T, ?, ImmutableMap<K, V>> toImmutableMap(
->>>>>>> b34c2da9
       Function<? super T, ? extends K> keyFunction,
       Function<? super T, ? extends V> valueFunction) {
     return CollectCollectors.toImmutableMap(keyFunction, valueFunction);
@@ -104,13 +99,8 @@
    *
    * @since 21.0
    */
-<<<<<<< HEAD
-  @Beta
   public static <T extends @NonNull Object, K extends @NonNull Object, V extends @NonNull Object>
   Collector<T, ?, ImmutableMap<K, V>> toImmutableMap(
-=======
-  public static <T, K, V> Collector<T, ?, ImmutableMap<K, V>> toImmutableMap(
->>>>>>> b34c2da9
       Function<? super T, ? extends K> keyFunction,
       Function<? super T, ? extends V> valueFunction,
       BinaryOperator<V> mergeFunction) {
