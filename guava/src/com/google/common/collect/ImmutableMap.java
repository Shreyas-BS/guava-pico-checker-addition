--- conflicted
+++ resolved
@@ -701,11 +701,7 @@
 
   // Overriding to mark it Nullable
   @Override
-<<<<<<< HEAD
-  public abstract @org.checkerframework.checker.nullness.qual.Nullable V get(@Nullable Object key);
-=======
-  public abstract V get(@NullableDecl Object key);
->>>>>>> 594e3b73
+  public abstract @org.checkerframework.checker.nullness.qual.Nullable V get(@NullableDecl Object key);
 
   /**
    * @since 21.0 (but only since 23.5 in the Android <a
