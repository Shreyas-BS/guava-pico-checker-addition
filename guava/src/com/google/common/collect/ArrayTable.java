/*
 * Copyright (C) 2009 The Guava Authors
 *
 * Licensed under the Apache License, Version 2.0 (the "License");
 * you may not use this file except in compliance with the License.
 * You may obtain a copy of the License at
 *
 * http://www.apache.org/licenses/LICENSE-2.0
 *
 * Unless required by applicable law or agreed to in writing, software
 * distributed under the License is distributed on an "AS IS" BASIS,
 * WITHOUT WARRANTIES OR CONDITIONS OF ANY KIND, either express or implied.
 * See the License for the specific language governing permissions and
 * limitations under the License.
 */

package com.google.common.collect;

import static com.google.common.base.Preconditions.checkArgument;
import static com.google.common.base.Preconditions.checkElementIndex;
import static com.google.common.base.Preconditions.checkNotNull;
import static java.util.Collections.emptyMap;

import com.google.common.annotations.Beta;
import com.google.common.annotations.GwtCompatible;
import com.google.common.annotations.GwtIncompatible;
import com.google.common.base.Objects;
import com.google.common.collect.Maps.IteratorBasedAbstractMap;
import com.google.errorprone.annotations.CanIgnoreReturnValue;
import com.google.errorprone.annotations.DoNotCall;
import com.google.j2objc.annotations.WeakOuter;
import java.io.Serializable;
import java.lang.reflect.Array;
import java.util.Arrays;
import java.util.Collection;
import java.util.Iterator;
import java.util.Map;
import java.util.Set;
import java.util.Spliterator;
import javax.annotation.CheckForNull;
import org.checkerframework.checker.nullness.qual.Nullable;

/**
 * Fixed-size {@link Table} implementation backed by a two-dimensional array.
 *
 * <p><b>Warning:</b> {@code ArrayTable} is rarely the {@link Table} implementation you want. First,
 * it requires that the complete universe of rows and columns be specified at construction time.
 * Second, it is always backed by an array large enough to hold a value for every possible
 * combination of row and column keys. (This is rarely optimal unless the table is extremely dense.)
 * Finally, every possible combination of row and column keys is always considered to have a value
 * associated with it: It is not possible to "remove" a value, only to replace it with {@code null},
 * which will still appear when iterating over the table's contents in a foreach loop or a call to a
 * null-hostile method like {@link ImmutableTable#copyOf}. For alternatives, please see <a
 * href="https://github.com/google/guava/wiki/NewCollectionTypesExplained#table">the wiki</a>.
 *
 * <p>The allowed row and column keys must be supplied when the table is created. The table always
 * contains a mapping for every row key / column pair. The value corresponding to a given row and
 * column is null unless another value is provided.
 *
 * <p>The table's size is constant: the product of the number of supplied row keys and the number of
 * supplied column keys. The {@code remove} and {@code clear} methods are not supported by the table
 * or its views. The {@link #erase} and {@link #eraseAll} methods may be used instead.
 *
 * <p>The ordering of the row and column keys provided when the table is constructed determines the
 * iteration ordering across rows and columns in the table's views. None of the view iterators
 * support {@link Iterator#remove}. If the table is modified after an iterator is created, the
 * iterator remains valid.
 *
 * <p>This class requires less memory than the {@link HashBasedTable} and {@link TreeBasedTable}
 * implementations, except when the table is sparse.
 *
 * <p>Null row keys or column keys are not permitted.
 *
 * <p>This class provides methods involving the underlying array structure, where the array indices
 * correspond to the position of a row or column in the lists of allowed keys and values. See the
 * {@link #at}, {@link #set}, {@link #toArray}, {@link #rowKeyList}, and {@link #columnKeyList}
 * methods for more details.
 *
 * <p>Note that this implementation is not synchronized. If multiple threads access the same cell of
 * an {@code ArrayTable} concurrently and one of the threads modifies its value, there is no
 * guarantee that the new value will be fully visible to the other threads. To guarantee that
 * modifications are visible, synchronize access to the table. Unlike other {@code Table}
 * implementations, synchronization is unnecessary between a thread that writes to one cell and a
 * thread that reads from another.
 *
 * <p>See the Guava User Guide article on <a href=
 * "https://github.com/google/guava/wiki/NewCollectionTypesExplained#table"> {@code Table}</a>.
 *
 * @author Jared Levy
 * @since 10.0
 */
@Beta
@GwtCompatible(emulated = true)
@ElementTypesAreNonnullByDefault
public final class ArrayTable<R, C, V> extends AbstractTable<R, C, @Nullable V>
    implements Serializable {

  /**
   * Creates an {@code ArrayTable} filled with {@code null}.
   *
   * @param rowKeys row keys that may be stored in the generated table
   * @param columnKeys column keys that may be stored in the generated table
   * @throws NullPointerException if any of the provided keys is null
   * @throws IllegalArgumentException if {@code rowKeys} or {@code columnKeys} contains duplicates
   *     or if exactly one of {@code rowKeys} or {@code columnKeys} is empty.
   */
  public static <R, C, V> ArrayTable<R, C, V> create(
      Iterable<? extends R> rowKeys, Iterable<? extends C> columnKeys) {
    return new ArrayTable<>(rowKeys, columnKeys);
  }

  /*
   * TODO(jlevy): Add factory methods taking an Enum class, instead of an
   * iterable, to specify the allowed row keys and/or column keys. Note that
   * custom serialization logic is needed to support different enum sizes during
   * serialization and deserialization.
   */

  /**
   * Creates an {@code ArrayTable} with the mappings in the provided table.
   *
   * <p>If {@code table} includes a mapping with row key {@code r} and a separate mapping with
   * column key {@code c}, the returned table contains a mapping with row key {@code r} and column
   * key {@code c}. If that row key / column key pair in not in {@code table}, the pair maps to
   * {@code null} in the generated table.
   *
   * <p>The returned table allows subsequent {@code put} calls with the row keys in {@code
   * table.rowKeySet()} and the column keys in {@code table.columnKeySet()}. Calling {@link #put}
   * with other keys leads to an {@code IllegalArgumentException}.
   *
   * <p>The ordering of {@code table.rowKeySet()} and {@code table.columnKeySet()} determines the
   * row and column iteration ordering of the returned table.
   *
   * @throws NullPointerException if {@code table} has a null key
   */
<<<<<<< HEAD
  public static <R, C, V> ArrayTable<R, C, V> create(Table<R, C, V> table) {
    return (table instanceof ArrayTable<?, ?, ?>)
        ? new ArrayTable<>((ArrayTable<R, C, V>) table)
        : new ArrayTable<>(table);
=======
  public static <R, C, V> ArrayTable<R, C, V> create(Table<R, C, ? extends @Nullable V> table) {
    return (table instanceof ArrayTable)
        ? new ArrayTable<R, C, V>((ArrayTable<R, C, V>) table)
        : new ArrayTable<R, C, V>(table);
>>>>>>> d2c202ad
  }

  private final ImmutableList<R> rowList;
  private final ImmutableList<C> columnList;

  // TODO(jlevy): Add getters returning rowKeyToIndex and columnKeyToIndex?
  private final ImmutableMap<R, Integer> rowKeyToIndex;
  private final ImmutableMap<C, Integer> columnKeyToIndex;
  private final @Nullable V[][] array;

  private ArrayTable(Iterable<? extends R> rowKeys, Iterable<? extends C> columnKeys) {
    this.rowList = ImmutableList.copyOf(rowKeys);
    this.columnList = ImmutableList.copyOf(columnKeys);
    checkArgument(rowList.isEmpty() == columnList.isEmpty());

    /*
     * TODO(jlevy): Support only one of rowKey / columnKey being empty? If we
     * do, when columnKeys is empty but rowKeys isn't, rowKeyList() can contain
     * elements but rowKeySet() will be empty and containsRow() won't
     * acknowledge them.
     */
    rowKeyToIndex = Maps.indexMap(rowList);
    columnKeyToIndex = Maps.indexMap(columnList);

    @SuppressWarnings("unchecked")
    @Nullable
    V[][] tmpArray = (@Nullable V[][]) new Object[rowList.size()][columnList.size()];
    array = tmpArray;
    // Necessary because in GWT the arrays are initialized with "undefined" instead of null.
    eraseAll();
  }

  private ArrayTable(Table<R, C, ? extends @Nullable V> table) {
    this(table.rowKeySet(), table.columnKeySet());
    putAll(table);
  }

  private ArrayTable(ArrayTable<R, C, V> table) {
    rowList = table.rowList;
    columnList = table.columnList;
    rowKeyToIndex = table.rowKeyToIndex;
    columnKeyToIndex = table.columnKeyToIndex;
    @SuppressWarnings("unchecked")
    @Nullable
    V[][] copy = (@Nullable V[][]) new Object[rowList.size()][columnList.size()];
    array = copy;
    for (int i = 0; i < rowList.size(); i++) {
      System.arraycopy(table.array[i], 0, copy[i], 0, table.array[i].length);
    }
  }

  private abstract static class ArrayMap<K, V extends @Nullable Object>
      extends IteratorBasedAbstractMap<K, V> {
    private final ImmutableMap<K, Integer> keyIndex;

    private ArrayMap(ImmutableMap<K, Integer> keyIndex) {
      this.keyIndex = keyIndex;
    }

    @Override
    public Set<K> keySet() {
      return keyIndex.keySet();
    }

    K getKey(int index) {
      return keyIndex.keySet().asList().get(index);
    }

    abstract String getKeyRole();

    @ParametricNullness
    abstract V getValue(int index);

    @ParametricNullness
    abstract V setValue(int index, @ParametricNullness V newValue);

    @Override
    public int size() {
      return keyIndex.size();
    }

    @Override
    public boolean isEmpty() {
      return keyIndex.isEmpty();
    }

    Entry<K, V> getEntry(final int index) {
      checkElementIndex(index, size());
      return new AbstractMapEntry<K, V>() {
        @Override
        public K getKey() {
          return ArrayMap.this.getKey(index);
        }

        @Override
        @ParametricNullness
        public V getValue() {
          return ArrayMap.this.getValue(index);
        }

        @Override
        @ParametricNullness
        public V setValue(@ParametricNullness V value) {
          return ArrayMap.this.setValue(index, value);
        }
      };
    }

    @Override
    Iterator<Entry<K, V>> entryIterator() {
      return new AbstractIndexedListIterator<Entry<K, V>>(size()) {
        @Override
        protected Entry<K, V> get(final int index) {
          return getEntry(index);
        }
      };
    }

    @Override
    Spliterator<Entry<K, V>> entrySpliterator() {
      return CollectSpliterators.indexed(size(), Spliterator.ORDERED, this::getEntry);
    }

    // TODO(lowasser): consider an optimized values() implementation

    @Override
    public boolean containsKey(@CheckForNull Object key) {
      return keyIndex.containsKey(key);
    }

    @CheckForNull
    @Override
    public V get(@CheckForNull Object key) {
      Integer index = keyIndex.get(key);
      if (index == null) {
        return null;
      } else {
        return getValue(index);
      }
    }

    @Override
    @CheckForNull
    public V put(K key, @ParametricNullness V value) {
      Integer index = keyIndex.get(key);
      if (index == null) {
        throw new IllegalArgumentException(
            getKeyRole() + " " + key + " not in " + keyIndex.keySet());
      }
      return setValue(index, value);
    }

    @Override
    @CheckForNull
    public V remove(@CheckForNull Object key) {
      throw new UnsupportedOperationException();
    }

    @Override
    public void clear() {
      throw new UnsupportedOperationException();
    }
  }

  /**
   * Returns, as an immutable list, the row keys provided when the table was constructed, including
   * those that are mapped to null values only.
   */
  public ImmutableList<R> rowKeyList() {
    return rowList;
  }

  /**
   * Returns, as an immutable list, the column keys provided when the table was constructed,
   * including those that are mapped to null values only.
   */
  public ImmutableList<C> columnKeyList() {
    return columnList;
  }

  /**
   * Returns the value corresponding to the specified row and column indices. The same value is
   * returned by {@code get(rowKeyList().get(rowIndex), columnKeyList().get(columnIndex))}, but this
   * method runs more quickly.
   *
   * @param rowIndex position of the row key in {@link #rowKeyList()}
   * @param columnIndex position of the row key in {@link #columnKeyList()}
   * @return the value with the specified row and column
   * @throws IndexOutOfBoundsException if either index is negative, {@code rowIndex} is greater than
   *     or equal to the number of allowed row keys, or {@code columnIndex} is greater than or equal
   *     to the number of allowed column keys
   */
  @CheckForNull
  public V at(int rowIndex, int columnIndex) {
    // In GWT array access never throws IndexOutOfBoundsException.
    checkElementIndex(rowIndex, rowList.size());
    checkElementIndex(columnIndex, columnList.size());
    return array[rowIndex][columnIndex];
  }

  /**
   * Associates {@code value} with the specified row and column indices. The logic {@code
   * put(rowKeyList().get(rowIndex), columnKeyList().get(columnIndex), value)} has the same
   * behavior, but this method runs more quickly.
   *
   * @param rowIndex position of the row key in {@link #rowKeyList()}
   * @param columnIndex position of the row key in {@link #columnKeyList()}
   * @param value value to store in the table
   * @return the previous value with the specified row and column
   * @throws IndexOutOfBoundsException if either index is negative, {@code rowIndex} is greater than
   *     or equal to the number of allowed row keys, or {@code columnIndex} is greater than or equal
   *     to the number of allowed column keys
   */
  @CanIgnoreReturnValue
  @CheckForNull
  public V set(int rowIndex, int columnIndex, @CheckForNull V value) {
    // In GWT array access never throws IndexOutOfBoundsException.
    checkElementIndex(rowIndex, rowList.size());
    checkElementIndex(columnIndex, columnList.size());
    V oldValue = array[rowIndex][columnIndex];
    array[rowIndex][columnIndex] = value;
    return oldValue;
  }

  /**
   * Returns a two-dimensional array with the table contents. The row and column indices correspond
   * to the positions of the row and column in the iterables provided during table construction. If
   * the table lacks a mapping for a given row and column, the corresponding array element is null.
   *
   * <p>Subsequent table changes will not modify the array, and vice versa.
   *
   * @param valueClass class of values stored in the returned array
   */
  @GwtIncompatible // reflection
  public @Nullable V[][] toArray(Class<V> valueClass) {
    @SuppressWarnings("unchecked") // TODO: safe?
    @Nullable
    V[][] copy = (@Nullable V[][]) Array.newInstance(valueClass, rowList.size(), columnList.size());
    for (int i = 0; i < rowList.size(); i++) {
      System.arraycopy(array[i], 0, copy[i], 0, array[i].length);
    }
    return copy;
  }

  /**
   * Not supported. Use {@link #eraseAll} instead.
   *
   * @throws UnsupportedOperationException always
   * @deprecated Use {@link #eraseAll}
   */
  @DoNotCall("Always throws UnsupportedOperationException")
  @Override
  @Deprecated
  public void clear() {
    throw new UnsupportedOperationException();
  }

  /** Associates the value {@code null} with every pair of allowed row and column keys. */
  public void eraseAll() {
    for (@Nullable V[] row : array) {
      Arrays.fill(row, null);
    }
  }

  /**
   * Returns {@code true} if the provided keys are among the keys provided when the table was
   * constructed.
   */
  @Override
  public boolean contains(@CheckForNull Object rowKey, @CheckForNull Object columnKey) {
    return containsRow(rowKey) && containsColumn(columnKey);
  }

  /**
   * Returns {@code true} if the provided column key is among the column keys provided when the
   * table was constructed.
   */
  @Override
  public boolean containsColumn(@CheckForNull Object columnKey) {
    return columnKeyToIndex.containsKey(columnKey);
  }

  /**
   * Returns {@code true} if the provided row key is among the row keys provided when the table was
   * constructed.
   */
  @Override
  public boolean containsRow(@CheckForNull Object rowKey) {
    return rowKeyToIndex.containsKey(rowKey);
  }

  @Override
  public boolean containsValue(@CheckForNull Object value) {
    for (@Nullable V[] row : array) {
      for (V element : row) {
        if (Objects.equal(value, element)) {
          return true;
        }
      }
    }
    return false;
  }

  @Override
  @CheckForNull
  public V get(@CheckForNull Object rowKey, @CheckForNull Object columnKey) {
    Integer rowIndex = rowKeyToIndex.get(rowKey);
    Integer columnIndex = columnKeyToIndex.get(columnKey);
    return (rowIndex == null || columnIndex == null) ? null : at(rowIndex, columnIndex);
  }

  /**
   * Returns {@code true} if {@code rowKeyList().size == 0} or {@code columnKeyList().size() == 0}.
   */
  @Override
  public boolean isEmpty() {
    return rowList.isEmpty() || columnList.isEmpty();
  }

  /**
   * {@inheritDoc}
   *
   * @throws IllegalArgumentException if {@code rowKey} is not in {@link #rowKeySet()} or {@code
   *     columnKey} is not in {@link #columnKeySet()}.
   */
  @CanIgnoreReturnValue
  @Override
  @CheckForNull
  public V put(R rowKey, C columnKey, @CheckForNull V value) {
    checkNotNull(rowKey);
    checkNotNull(columnKey);
    Integer rowIndex = rowKeyToIndex.get(rowKey);
    checkArgument(rowIndex != null, "Row %s not in %s", rowKey, rowList);
    Integer columnIndex = columnKeyToIndex.get(columnKey);
    checkArgument(columnIndex != null, "Column %s not in %s", columnKey, columnList);
    return set(rowIndex, columnIndex, value);
  }

  /*
   * TODO(jlevy): Consider creating a merge() method, similar to putAll() but
   * copying non-null values only.
   */

  /**
   * {@inheritDoc}
   *
   * <p>If {@code table} is an {@code ArrayTable}, its null values will be stored in this table,
   * possibly replacing values that were previously non-null.
   *
   * @throws NullPointerException if {@code table} has a null key
   * @throws IllegalArgumentException if any of the provided table's row keys or column keys is not
   *     in {@link #rowKeySet()} or {@link #columnKeySet()}
   */
  @Override
  public void putAll(Table<? extends R, ? extends C, ? extends @Nullable V> table) {
    super.putAll(table);
  }

  /**
   * Not supported. Use {@link #erase} instead.
   *
   * @throws UnsupportedOperationException always
   * @deprecated Use {@link #erase}
   */
  @DoNotCall("Always throws UnsupportedOperationException")
  @CanIgnoreReturnValue
  @Override
  @Deprecated
  @CheckForNull
  public V remove(@CheckForNull Object rowKey, @CheckForNull Object columnKey) {
    throw new UnsupportedOperationException();
  }

  /**
   * Associates the value {@code null} with the specified keys, assuming both keys are valid. If
   * either key is null or isn't among the keys provided during construction, this method has no
   * effect.
   *
   * <p>This method is equivalent to {@code put(rowKey, columnKey, null)} when both provided keys
   * are valid.
   *
   * @param rowKey row key of mapping to be erased
   * @param columnKey column key of mapping to be erased
   * @return the value previously associated with the keys, or {@code null} if no mapping existed
   *     for the keys
   */
  @CanIgnoreReturnValue
  @CheckForNull
  public V erase(@CheckForNull Object rowKey, @CheckForNull Object columnKey) {
    Integer rowIndex = rowKeyToIndex.get(rowKey);
    Integer columnIndex = columnKeyToIndex.get(columnKey);
    if (rowIndex == null || columnIndex == null) {
      return null;
    }
    return set(rowIndex, columnIndex, null);
  }

  /**
   * Associates the value {@code null} with the entire row for the specified key, assuming key is valid. If
   * key is null or isn't among the keys provided during construction, this method has no effect.
   *
   * @param rowKey row key of row to be erased
   * @since NEXT
   */
  public void eraseRow(@Nullable Object rowKey) {
    Integer rowIndex = rowKeyToIndex.get(rowKey);
    if (rowIndex == null) {
      return;
    }
    checkElementIndex(rowIndex, rowList.size());
    Arrays.fill(array[rowIndex], null);
  }

  /**
   * Associates the value {@code null} with the entire column for the specified key, assuming key is valid. If
   * key is null or isn't among the keys provided during construction, this method has no effect.
   *
   * @param columnKey column key of column to be erased
   * @since NEXT
   */
  public void eraseColumn(@Nullable Object columnKey) {
    Integer columnIndex = columnKeyToIndex.get(columnKey);
    if (columnIndex == null) {
      return;
    }
    checkElementIndex(columnIndex, columnList.size());
    for (int i = 0; i < rowList.size(); i++) {
      set(i, columnIndex, null);
    }
  }

  @Override
  public int size() {
    return rowList.size() * columnList.size();
  }

  /**
   * Returns an unmodifiable set of all row key / column key / value triplets. Changes to the table
   * will update the returned set.
   *
   * <p>The returned set's iterator traverses the mappings with the first row key, the mappings with
   * the second row key, and so on.
   *
   * <p>The value in the returned cells may change if the table subsequently changes.
   *
   * @return set of table cells consisting of row key / column key / value triplets
   */
  @Override
  public Set<Cell<R, C, @Nullable V>> cellSet() {
    return super.cellSet();
  }

  @Override
  Iterator<Cell<R, C, @Nullable V>> cellIterator() {
    return new AbstractIndexedListIterator<Cell<R, C, @Nullable V>>(size()) {
      @Override
      protected Cell<R, C, @Nullable V> get(final int index) {
        return getCell(index);
      }
    };
  }

  @Override
  Spliterator<Cell<R, C, @Nullable V>> cellSpliterator() {
    return CollectSpliterators.<Cell<R, C, @Nullable V>>indexed(
        size(), Spliterator.ORDERED | Spliterator.NONNULL | Spliterator.DISTINCT, this::getCell);
  }

  private Cell<R, C, @Nullable V> getCell(final int index) {
    return new Tables.AbstractCell<R, C, @Nullable V>() {
      final int rowIndex = index / columnList.size();
      final int columnIndex = index % columnList.size();

      @Override
      public R getRowKey() {
        return rowList.get(rowIndex);
      }

      @Override
      public C getColumnKey() {
        return columnList.get(columnIndex);
      }

      @Override
      @CheckForNull
      public V getValue() {
        return at(rowIndex, columnIndex);
      }
    };
  }

  @CheckForNull
  private V getValue(int index) {
    int rowIndex = index / columnList.size();
    int columnIndex = index % columnList.size();
    return at(rowIndex, columnIndex);
  }

  /**
   * Returns a view of all mappings that have the given column key. If the column key isn't in
   * {@link #columnKeySet()}, an empty immutable map is returned.
   *
   * <p>Otherwise, for each row key in {@link #rowKeySet()}, the returned map associates the row key
   * with the corresponding value in the table. Changes to the returned map will update the
   * underlying table, and vice versa.
   *
   * @param columnKey key of column to search for in the table
   * @return the corresponding map from row keys to values
   */
  @Override
  public Map<R, @Nullable V> column(C columnKey) {
    checkNotNull(columnKey);
    Integer columnIndex = columnKeyToIndex.get(columnKey);
<<<<<<< HEAD
    return (columnIndex == null) ? ImmutableMap.of() : new Column(columnIndex);
=======
    if (columnIndex == null) {
      return emptyMap();
    } else {
      return new Column(columnIndex);
    }
>>>>>>> d2c202ad
  }

  private class Column extends ArrayMap<R, @Nullable V> {
    final int columnIndex;

    Column(int columnIndex) {
      super(rowKeyToIndex);
      this.columnIndex = columnIndex;
    }

    @Override
    String getKeyRole() {
      return "Row";
    }

    @Override
    @CheckForNull
    V getValue(int index) {
      return at(index, columnIndex);
    }

    @Override
    @CheckForNull
    V setValue(int index, @CheckForNull V newValue) {
      return set(index, columnIndex, newValue);
    }
  }

  /**
   * Returns an immutable set of the valid column keys, including those that are associated with
   * null values only.
   *
   * @return immutable set of column keys
   */
  @Override
  public ImmutableSet<C> columnKeySet() {
    return columnKeyToIndex.keySet();
  }

  @CheckForNull private transient ColumnMap columnMap;

  @Override
  public Map<C, Map<R, @Nullable V>> columnMap() {
    ColumnMap map = columnMap;
    return (map == null) ? columnMap = new ColumnMap() : map;
  }

  @WeakOuter
  private class ColumnMap extends ArrayMap<C, Map<R, @Nullable V>> {
    private ColumnMap() {
      super(columnKeyToIndex);
    }

    @Override
    String getKeyRole() {
      return "Column";
    }

    @Override
    Map<R, @Nullable V> getValue(int index) {
      return new Column(index);
    }

    @Override
    Map<R, @Nullable V> setValue(int index, Map<R, @Nullable V> newValue) {
      throw new UnsupportedOperationException();
    }

    @Override
    @CheckForNull
    public Map<R, @Nullable V> put(C key, Map<R, @Nullable V> value) {
      throw new UnsupportedOperationException();
    }
  }

  /**
   * Returns a view of all mappings that have the given row key. If the row key isn't in {@link
   * #rowKeySet()}, an empty immutable map is returned.
   *
   * <p>Otherwise, for each column key in {@link #columnKeySet()}, the returned map associates the
   * column key with the corresponding value in the table. Changes to the returned map will update
   * the underlying table, and vice versa.
   *
   * @param rowKey key of row to search for in the table
   * @return the corresponding map from column keys to values
   */
  @Override
  public Map<C, @Nullable V> row(R rowKey) {
    checkNotNull(rowKey);
    Integer rowIndex = rowKeyToIndex.get(rowKey);
<<<<<<< HEAD
    return (rowIndex == null) ? ImmutableMap.of() : new Row(rowIndex);
=======
    if (rowIndex == null) {
      return emptyMap();
    } else {
      return new Row(rowIndex);
    }
>>>>>>> d2c202ad
  }

  private class Row extends ArrayMap<C, @Nullable V> {
    final int rowIndex;

    Row(int rowIndex) {
      super(columnKeyToIndex);
      this.rowIndex = rowIndex;
    }

    @Override
    String getKeyRole() {
      return "Column";
    }

    @Override
    @CheckForNull
    V getValue(int index) {
      return at(rowIndex, index);
    }

    @Override
    @CheckForNull
    V setValue(int index, @CheckForNull V newValue) {
      return set(rowIndex, index, newValue);
    }
  }

  /**
   * Returns an immutable set of the valid row keys, including those that are associated with null
   * values only.
   *
   * @return immutable set of row keys
   */
  @Override
  public ImmutableSet<R> rowKeySet() {
    return rowKeyToIndex.keySet();
  }

  @CheckForNull private transient RowMap rowMap;

  @Override
  public Map<R, Map<C, @Nullable V>> rowMap() {
    RowMap map = rowMap;
    return (map == null) ? rowMap = new RowMap() : map;
  }

  @WeakOuter
  private class RowMap extends ArrayMap<R, Map<C, @Nullable V>> {
    private RowMap() {
      super(rowKeyToIndex);
    }

    @Override
    String getKeyRole() {
      return "Row";
    }

    @Override
    Map<C, @Nullable V> getValue(int index) {
      return new Row(index);
    }

    @Override
    Map<C, @Nullable V> setValue(int index, Map<C, @Nullable V> newValue) {
      throw new UnsupportedOperationException();
    }

    @Override
    @CheckForNull
    public Map<C, @Nullable V> put(R key, Map<C, @Nullable V> value) {
      throw new UnsupportedOperationException();
    }
  }

  /**
   * Returns an unmodifiable collection of all values, which may contain duplicates. Changes to the
   * table will update the returned collection.
   *
   * <p>The returned collection's iterator traverses the values of the first row key, the values of
   * the second row key, and so on.
   *
   * @return collection of values
   */
  @Override
  public Collection<@Nullable V> values() {
    return super.values();
  }

  @Override
  Iterator<@Nullable V> valuesIterator() {
    return new AbstractIndexedListIterator<@Nullable V>(size()) {
      @Override
      @CheckForNull
      protected V get(int index) {
        return getValue(index);
      }
    };
  }

  @Override
  Spliterator<@Nullable V> valuesSpliterator() {
    return CollectSpliterators.<@Nullable V>indexed(size(), Spliterator.ORDERED, this::getValue);
  }

  private static final long serialVersionUID = 0;
}<|MERGE_RESOLUTION|>--- conflicted
+++ resolved
@@ -133,17 +133,10 @@
    *
    * @throws NullPointerException if {@code table} has a null key
    */
-<<<<<<< HEAD
-  public static <R, C, V> ArrayTable<R, C, V> create(Table<R, C, V> table) {
-    return (table instanceof ArrayTable<?, ?, ?>)
-        ? new ArrayTable<>((ArrayTable<R, C, V>) table)
-        : new ArrayTable<>(table);
-=======
   public static <R, C, V> ArrayTable<R, C, V> create(Table<R, C, ? extends @Nullable V> table) {
     return (table instanceof ArrayTable)
         ? new ArrayTable<R, C, V>((ArrayTable<R, C, V>) table)
         : new ArrayTable<R, C, V>(table);
->>>>>>> d2c202ad
   }
 
   private final ImmutableList<R> rowList;
@@ -657,15 +650,11 @@
   public Map<R, @Nullable V> column(C columnKey) {
     checkNotNull(columnKey);
     Integer columnIndex = columnKeyToIndex.get(columnKey);
-<<<<<<< HEAD
-    return (columnIndex == null) ? ImmutableMap.of() : new Column(columnIndex);
-=======
     if (columnIndex == null) {
       return emptyMap();
     } else {
       return new Column(columnIndex);
     }
->>>>>>> d2c202ad
   }
 
   private class Column extends ArrayMap<R, @Nullable V> {
@@ -756,15 +745,11 @@
   public Map<C, @Nullable V> row(R rowKey) {
     checkNotNull(rowKey);
     Integer rowIndex = rowKeyToIndex.get(rowKey);
-<<<<<<< HEAD
-    return (rowIndex == null) ? ImmutableMap.of() : new Row(rowIndex);
-=======
     if (rowIndex == null) {
       return emptyMap();
     } else {
       return new Row(rowIndex);
     }
->>>>>>> d2c202ad
   }
 
   private class Row extends ArrayMap<C, @Nullable V> {
