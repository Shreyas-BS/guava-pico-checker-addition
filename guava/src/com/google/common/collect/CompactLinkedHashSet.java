--- conflicted
+++ resolved
@@ -77,12 +77,8 @@
    * @param elements the elements that the set should contain
    * @return a new {@code CompactLinkedHashSet} containing those elements (minus duplicates)
    */
-<<<<<<< HEAD
+  @SafeVarargs
   public static <E> CompactLinkedHashSet<E> create(E... elements) {
-=======
-  @SafeVarargs
-  public static <E extends @Nullable Object> CompactLinkedHashSet<E> create(E... elements) {
->>>>>>> 84675734
     CompactLinkedHashSet<E> set = createWithExpectedSize(elements.length);
     Collections.addAll(set, elements);
     return set;
