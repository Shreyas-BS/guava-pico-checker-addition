--- conflicted
+++ resolved
@@ -46,11 +46,7 @@
    * @param type the component type
    * @param length the length of the new array
    */
-<<<<<<< HEAD
-  /*@GwtIncompatible("Array.newInstance(Class, int)")*/
-=======
   @GwtIncompatible // Array.newInstance(Class, int)
->>>>>>> 379757e3
   @SuppressWarnings("unchecked")
   public static <T extends /*@org.checkerframework.checker.nullness.qual.Nullable*/ Object> T[] newArray(Class<T> type, int length) {
     return (T[]) Array.newInstance(type, length);
@@ -74,13 +70,8 @@
    * @param second the second array of elements to concatenate
    * @param type the component type of the returned array
    */
-<<<<<<< HEAD
-  /*@GwtIncompatible("Array.newInstance(Class, int)")*/
+  @GwtIncompatible // Array.newInstance(Class, int)
   public static <T extends /*@org.checkerframework.checker.nullness.qual.Nullable*/ Object> T[] concat(T[] first, T[] second, Class<T> type) {
-=======
-  @GwtIncompatible // Array.newInstance(Class, int)
-  public static <T> T[] concat(T[] first, T[] second, Class<T> type) {
->>>>>>> 379757e3
     T[] result = newArray(type, first.length + second.length);
     System.arraycopy(first, 0, result, 0, first.length);
     System.arraycopy(second, 0, result, first.length, second.length);
@@ -112,27 +103,12 @@
    *     the same contents as {@code array}, plus {@code element} occupying the
    *     last position.
    */
-<<<<<<< HEAD
   public static <T extends /*@org.checkerframework.checker.nullness.qual.Nullable*/ Object> T[] concat(T[] array, /*@Nullable*/ T element) {
-    T[] result = arraysCopyOf(array, array.length + 1);
-=======
-  public static <T> T[] concat(T[] array, @Nullable T element) {
     T[] result = Arrays.copyOf(array, array.length + 1);
->>>>>>> 379757e3
     result[array.length] = element;
     return result;
   }
 
-<<<<<<< HEAD
-  /** GWT safe version of Arrays.copyOf. */
-  static <T extends /*@org.checkerframework.checker.nullness.qual.Nullable*/ Object> T[] arraysCopyOf(T[] original, int newLength) {
-    T[] copy = newArray(original, newLength);
-    System.arraycopy(original, 0, copy, 0, Math.min(original.length, newLength));
-    return copy;
-  }
-
-=======
->>>>>>> 379757e3
   /**
    * Returns an array containing all of the elements in the specified
    * collection; the runtime type of the returned array is that of the specified
@@ -224,12 +200,8 @@
     return result;
   }
 
-<<<<<<< HEAD
+  @CanIgnoreReturnValue
   private static /*@org.checkerframework.checker.nullness.qual.Nullable*/ Object[] fillArray(Iterable<?> elements, /*@org.checkerframework.checker.nullness.qual.Nullable*/ Object[] array) {
-=======
-  @CanIgnoreReturnValue
-  private static Object[] fillArray(Iterable<?> elements, Object[] array) {
->>>>>>> 379757e3
     int i = 0;
     for (Object element : elements) {
       array[i++] = element;
