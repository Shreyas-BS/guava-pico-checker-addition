--- conflicted
+++ resolved
@@ -71,12 +71,7 @@
    *
    * @since 21.0
    */
-<<<<<<< HEAD
-  @Beta
   public static <E extends @NonNull Object> Collector<E, ?, ImmutableList<E>> toImmutableList() {
-=======
-  public static <E> Collector<E, ?, ImmutableList<E>> toImmutableList() {
->>>>>>> b34c2da9
     return CollectCollectors.toImmutableList();
   }
 
