--- conflicted
+++ resolved
@@ -42,11 +42,8 @@
 import java.util.NoSuchElementException;
 import java.util.PriorityQueue;
 import java.util.Queue;
-<<<<<<< HEAD
 import org.checkerframework.checker.nullness.qual.NonNull;
 import org.checkerframework.checker.nullness.qual.Nullable;
-=======
->>>>>>> e71bcee7
 
 /**
  * A double-ended priority queue, which provides constant-time access to both its least element and
@@ -765,15 +762,9 @@
     private int expectedModCount = modCount;
     // The same element is not allowed in both forgetMeNot and skipMe, but duplicates are allowed in
     // either of them, up to the same multiplicity as the queue.
-<<<<<<< HEAD
-    @Nullable private Queue<E> forgetMeNot;
-    @Nullable private List<E> skipMe;
+    private @Nullable Queue<E> forgetMeNot;
+    private @Nullable List<E> skipMe;
     private @Nullable E lastFromForgetMeNot;
-=======
-    private Queue<E> forgetMeNot;
-    private List<E> skipMe;
-    private E lastFromForgetMeNot;
->>>>>>> e71bcee7
     private boolean canRemove;
 
     @Override
