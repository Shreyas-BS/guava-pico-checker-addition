--- conflicted
+++ resolved
@@ -19,7 +19,7 @@
 import java.lang.reflect.Type;
 import java.lang.reflect.TypeVariable;
 import javax.annotation.CheckForNull;
-import org.jspecify.nullness.NullMarked;
+import org.jspecify.annotations.NullMarked;
 
 /**
  * Captures a free type variable that can be used in {@link TypeToken#where}. For example:
@@ -34,12 +34,7 @@
  * @author Ben Yu
  * @since 12.0
  */
-<<<<<<< HEAD
-@Beta
 @NullMarked
-=======
-@ElementTypesAreNonnullByDefault
->>>>>>> 28ee96ff
 /*
  * A nullable bound would let users create a TypeParameter instance for a parameter with a nullable
  * bound. However, it would also let them create `new TypeParameter<@Nullable T>() {}`, which
