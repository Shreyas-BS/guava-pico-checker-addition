--- conflicted
+++ resolved
@@ -118,7 +118,7 @@
    *
    * @since 29.0
    */
-  public static <S> ElementOrder<S> stable() {
+  public static <S extends @NonNull Object> ElementOrder<S> stable() {
     return new ElementOrder<S>(Type.STABLE, null);
   }
 
@@ -138,13 +138,8 @@
    * Returns an instance which specifies that the ordering of the elements is guaranteed to be
    * determined by {@code comparator}.
    */
-<<<<<<< HEAD
   public static <S extends @NonNull Object> ElementOrder<S> sorted(Comparator<S> comparator) {
-    return new ElementOrder<S>(Type.SORTED, comparator);
-=======
-  public static <S> ElementOrder<S> sorted(Comparator<S> comparator) {
     return new ElementOrder<S>(Type.SORTED, checkNotNull(comparator));
->>>>>>> e71bcee7
   }
 
   /** Returns the type of ordering used. */
