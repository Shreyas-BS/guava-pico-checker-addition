/*
 * Copyright (C) 2014 The Guava Authors
 *
 * Licensed under the Apache License, Version 2.0 (the "License");
 * you may not use this file except in compliance with the License.
 * You may obtain a copy of the License at
 *
 * http://www.apache.org/licenses/LICENSE-2.0
 *
 * Unless required by applicable law or agreed to in writing, software
 * distributed under the License is distributed on an "AS IS" BASIS,
 * WITHOUT WARRANTIES OR CONDITIONS OF ANY KIND, either express or implied.
 * See the License for the specific language governing permissions and
 * limitations under the License.
 */

package com.google.common.graph;

import static com.google.common.base.Preconditions.checkNotNull;

import com.google.common.annotations.Beta;
import com.google.common.base.Function;
import com.google.common.base.Functions;
import com.google.common.collect.ImmutableMap;
import com.google.common.collect.Maps;
import com.google.common.graph.GraphConstants.Presence;
import com.google.errorprone.annotations.CanIgnoreReturnValue;
import com.google.errorprone.annotations.Immutable;
import org.checkerframework.checker.nullness.qual.NonNull;
import org.checkerframework.checker.nullness.qual.Nullable;

/**
 * A {@link Graph} whose elements and structural relationships will never change. Instances of this
 * class may be obtained with {@link #copyOf(Graph)}.
 *
 * <p>See the Guava User's Guide's <a
 * href="https://github.com/google/guava/wiki/GraphsExplained#immutable-implementations">discussion
 * of the {@code Immutable*} types</a> for more information on the properties and guarantees
 * provided by this class.
 *
 * @author James Sexton
 * @author Joshua O'Madadhain
 * @author Omar Darwish
 * @author Jens Nyman
 * @param <N> Node parameter type
 * @since 20.0
 */
@Beta
@Immutable(containerOf = {"N"})
public class ImmutableGraph<N extends @NonNull Object> extends ForwardingGraph<N> {
  @SuppressWarnings("Immutable") // The backing graph must be immutable.
  private final BaseGraph<N> backingGraph;

  ImmutableGraph(BaseGraph<N> backingGraph) {
    this.backingGraph = backingGraph;
  }

  /** Returns an immutable copy of {@code graph}. */
  public static <N extends @NonNull Object> ImmutableGraph<N> copyOf(Graph<N> graph) {
    return (graph instanceof ImmutableGraph)
        ? (ImmutableGraph<N>) graph
        : new ImmutableGraph<N>(
            new StandardValueGraph<N, Presence>(
                GraphBuilder.from(graph), getNodeConnections(graph), graph.edges().size()));
  }

  /**
   * Simply returns its argument.
   *
   * @deprecated no need to use this
   */
  @Deprecated
  public static <N extends @NonNull Object> ImmutableGraph<N> copyOf(ImmutableGraph<N> graph) {
    return checkNotNull(graph);
  }

<<<<<<< HEAD
  private static <N extends @NonNull Object>
      ImmutableMap<N, GraphConnections<N, Presence>> getNodeConnections(Graph<N> graph) {
=======
  @Override
  public ElementOrder<N> incidentEdgeOrder() {
    return ElementOrder.stable();
  }

  private static <N> ImmutableMap<N, GraphConnections<N, Presence>> getNodeConnections(
      Graph<N> graph) {
>>>>>>> e71bcee7
    // ImmutableMap.Builder maintains the order of the elements as inserted, so the map will have
    // whatever ordering the graph's nodes do, so ImmutableSortedMap is unnecessary even if the
    // input nodes are sorted.
    ImmutableMap.Builder<N, GraphConnections<N, Presence>> nodeConnections = ImmutableMap.builder();
    for (N node : graph.nodes()) {
      nodeConnections.put(node, connectionsOf(graph, node));
    }
    return nodeConnections.build();
  }

<<<<<<< HEAD
  private static <N extends @NonNull Object> GraphConnections<N, Presence> connectionsOf(
      Graph<N> graph, N node) {
    Function<@Nullable Object, Presence> edgeValueFn = Functions.constant(Presence.EDGE_EXISTS);
=======
  @SuppressWarnings("unchecked")
  private static <N> GraphConnections<N, Presence> connectionsOf(Graph<N> graph, N node) {
    Function<N, Presence> edgeValueFn =
        (Function<N, Presence>) Functions.constant(Presence.EDGE_EXISTS);
>>>>>>> e71bcee7
    return graph.isDirected()
        ? DirectedGraphConnections.ofImmutable(node, graph.incidentEdges(node), edgeValueFn)
        : UndirectedGraphConnections.ofImmutable(
            Maps.asMap(graph.adjacentNodes(node), edgeValueFn));
  }

  @Override
  protected BaseGraph<N> delegate() {
    return backingGraph;
  }

  /**
   * A builder for creating {@link ImmutableGraph} instances, especially {@code static final}
   * graphs. Example:
   *
   * <pre>{@code
   * static final ImmutableGraph<Country> COUNTRY_ADJACENCY_GRAPH =
   *     GraphBuilder.undirected()
   *         .<Country>immutable()
   *         .putEdge(FRANCE, GERMANY)
   *         .putEdge(FRANCE, BELGIUM)
   *         .putEdge(GERMANY, BELGIUM)
   *         .addNode(ICELAND)
   *         .build();
   * }</pre>
   *
   * <p>Builder instances can be reused; it is safe to call {@link #build} multiple times to build
   * multiple graphs in series. Each new graph contains all the elements of the ones created before
   * it.
   *
   * @since 28.0
   */
  public static class Builder<N extends @NonNull Object> {

    private final MutableGraph<N> mutableGraph;

    Builder(GraphBuilder<N> graphBuilder) {
      // The incidentEdgeOrder for immutable graphs is always stable. However, we don't want to
      // modify this builder, so we make a copy instead.
      this.mutableGraph = graphBuilder.copy().incidentEdgeOrder(ElementOrder.<N>stable()).build();
    }

    /**
     * Adds {@code node} if it is not already present.
     *
     * <p><b>Nodes must be unique</b>, just as {@code Map} keys must be. They must also be non-null.
     *
     * @return this {@code Builder} object
     */
    @CanIgnoreReturnValue
    public Builder<N> addNode(N node) {
      mutableGraph.addNode(node);
      return this;
    }

    /**
     * Adds an edge connecting {@code nodeU} to {@code nodeV} if one is not already present.
     *
     * <p>If the graph is directed, the resultant edge will be directed; otherwise, it will be
     * undirected.
     *
     * <p>If {@code nodeU} and {@code nodeV} are not already present in this graph, this method will
     * silently {@link #addNode(Object) add} {@code nodeU} and {@code nodeV} to the graph.
     *
     * @return this {@code Builder} object
     * @throws IllegalArgumentException if the introduction of the edge would violate {@link
     *     #allowsSelfLoops()}
     */
    @CanIgnoreReturnValue
    public Builder<N> putEdge(N nodeU, N nodeV) {
      mutableGraph.putEdge(nodeU, nodeV);
      return this;
    }

    /**
     * Adds an edge connecting {@code endpoints} (in the order, if any, specified by {@code
     * endpoints}) if one is not already present.
     *
     * <p>If this graph is directed, {@code endpoints} must be ordered and the added edge will be
     * directed; if it is undirected, the added edge will be undirected.
     *
     * <p>If this graph is directed, {@code endpoints} must be ordered.
     *
     * <p>If either or both endpoints are not already present in this graph, this method will
     * silently {@link #addNode(Object) add} each missing endpoint to the graph.
     *
     * @return this {@code Builder} object
     * @throws IllegalArgumentException if the introduction of the edge would violate {@link
     *     #allowsSelfLoops()}
     * @throws IllegalArgumentException if the endpoints are unordered and the graph is directed
     */
    @CanIgnoreReturnValue
    public Builder<N> putEdge(EndpointPair<N> endpoints) {
      mutableGraph.putEdge(endpoints);
      return this;
    }

    /**
     * Returns a newly-created {@code ImmutableGraph} based on the contents of this {@code Builder}.
     */
    public ImmutableGraph<N> build() {
      return ImmutableGraph.copyOf(mutableGraph);
    }
  }
}<|MERGE_RESOLUTION|>--- conflicted
+++ resolved
@@ -27,7 +27,6 @@
 import com.google.errorprone.annotations.CanIgnoreReturnValue;
 import com.google.errorprone.annotations.Immutable;
 import org.checkerframework.checker.nullness.qual.NonNull;
-import org.checkerframework.checker.nullness.qual.Nullable;
 
 /**
  * A {@link Graph} whose elements and structural relationships will never change. Instances of this
@@ -74,18 +73,13 @@
     return checkNotNull(graph);
   }
 
-<<<<<<< HEAD
-  private static <N extends @NonNull Object>
-      ImmutableMap<N, GraphConnections<N, Presence>> getNodeConnections(Graph<N> graph) {
-=======
   @Override
   public ElementOrder<N> incidentEdgeOrder() {
     return ElementOrder.stable();
   }
 
-  private static <N> ImmutableMap<N, GraphConnections<N, Presence>> getNodeConnections(
-      Graph<N> graph) {
->>>>>>> e71bcee7
+  private static <N extends @NonNull Object>
+      ImmutableMap<N, GraphConnections<N, Presence>> getNodeConnections(Graph<N> graph) {
     // ImmutableMap.Builder maintains the order of the elements as inserted, so the map will have
     // whatever ordering the graph's nodes do, so ImmutableSortedMap is unnecessary even if the
     // input nodes are sorted.
@@ -96,16 +90,11 @@
     return nodeConnections.build();
   }
 
-<<<<<<< HEAD
+  @SuppressWarnings("unchecked")
   private static <N extends @NonNull Object> GraphConnections<N, Presence> connectionsOf(
       Graph<N> graph, N node) {
-    Function<@Nullable Object, Presence> edgeValueFn = Functions.constant(Presence.EDGE_EXISTS);
-=======
-  @SuppressWarnings("unchecked")
-  private static <N> GraphConnections<N, Presence> connectionsOf(Graph<N> graph, N node) {
     Function<N, Presence> edgeValueFn =
         (Function<N, Presence>) Functions.constant(Presence.EDGE_EXISTS);
->>>>>>> e71bcee7
     return graph.isDirected()
         ? DirectedGraphConnections.ofImmutable(node, graph.incidentEdges(node), edgeValueFn)
         : UndirectedGraphConnections.ofImmutable(
