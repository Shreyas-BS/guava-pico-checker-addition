--- conflicted
+++ resolved
@@ -140,28 +140,17 @@
       return position - oldPosition;
     }
 
-<<<<<<< HEAD
     try (TransferBuffer<byte[]> buffer = TransferBuffer.getByteArrayTransferBuffer()) {
       ByteBuffer buf = ByteBuffer.wrap(buffer.get());
       long total = 0;
       while (from.read(buf) != -1) {
-        buf.flip();
+        Java8Compatibility.flip(buf);
         while (buf.hasRemaining()) {
           total += to.write(buf);
         }
-        buf.clear();
+        Java8Compatibility.clear(buf);
       }
       return total;
-=======
-    ByteBuffer buf = ByteBuffer.wrap(createBuffer());
-    long total = 0;
-    while (from.read(buf) != -1) {
-      Java8Compatibility.flip(buf);
-      while (buf.hasRemaining()) {
-        total += to.write(buf);
-      }
-      Java8Compatibility.clear(buf);
->>>>>>> be1c0d8a
     }
   }
 
