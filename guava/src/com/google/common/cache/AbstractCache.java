/*
 * Copyright (C) 2011 The Guava Authors
 *
 * Licensed under the Apache License, Version 2.0 (the "License"); you may not use this file except
 * in compliance with the License. You may obtain a copy of the License at
 *
 * http://www.apache.org/licenses/LICENSE-2.0
 *
 * Unless required by applicable law or agreed to in writing, software distributed under the License
 * is distributed on an "AS IS" BASIS, WITHOUT WARRANTIES OR CONDITIONS OF ANY KIND, either express
 * or implied. See the License for the specific language governing permissions and limitations under
 * the License.
 */

package com.google.common.cache;

import com.google.common.annotations.GwtCompatible;
import com.google.common.collect.ImmutableMap;
import com.google.common.collect.Maps;
import java.util.Map;
import java.util.Map.Entry;
import java.util.concurrent.Callable;
import java.util.concurrent.ConcurrentMap;
import java.util.concurrent.ExecutionException;

/**
 * This class provides a skeletal implementation of the {@code Cache} interface to minimize the
 * effort required to implement this interface.
 *
 * <p>To implement a cache, the programmer needs only to extend this class and provide an
 * implementation for the {@link #put} and {@link #getIfPresent} methods. {@link #getAllPresent} is
 * implemented in terms of {@link #getIfPresent}; {@link #putAll} is implemented in terms of {@link
 * #put}, {@link #invalidateAll(Iterable)} is implemented in terms of {@link #invalidate}. The
 * method {@link #cleanUp} is a no-op. All other methods throw an {@link
 * UnsupportedOperationException}.
 *
 * @author Charles Fry
 * @since 10.0
 */
@GwtCompatible
public abstract class AbstractCache<K, V> implements Cache<K, V> {

  /** Constructor for use by subclasses. */
  protected AbstractCache() {}

  /** @since 11.0 */
  @Override
  public V get(K key, Callable<? extends V> valueLoader) throws ExecutionException {
    throw new UnsupportedOperationException();
  }

  /**
   * {@inheritDoc}
   *
   * <p>This implementation of {@code getAllPresent} lacks any insight into the internal cache data
   * structure, and is thus forced to return the query keys instead of the cached keys. This is only
   * possible with an unsafe cast which requires {@code keys} to actually be of type {@code K}.
   *
   * @since 11.0
   */
  @Override
  public ImmutableMap<K, V> getAllPresent(Iterable<?> keys) {
    Map<K, V> result = Maps.newLinkedHashMap();
    for (Object key : keys) {
      if (!result.containsKey(key)) {
        @SuppressWarnings("unchecked")
        K castKey = (K) key;
        V value = getIfPresent(key);
        if (value != null) {
          result.put(castKey, value);
        }
      }
    }
    return ImmutableMap.copyOf(result);
  }

  /** @since 11.0 */
  @Override
  public void put(K key, V value) {
    throw new UnsupportedOperationException();
  }

  /** @since 12.0 */
  @Override
  public void putAll(Map<? extends K, ? extends V> m) {
    for (Entry<? extends K, ? extends V> entry : m.entrySet()) {
      put(entry.getKey(), entry.getValue());
    }
  }

  @Override
  public void cleanUp() {}

  @Override
  public long size() {
    throw new UnsupportedOperationException();
  }

  @Override
  public void invalidate(Object key) {
    throw new UnsupportedOperationException();
  }

  /** @since 11.0 */
  @Override
  public void invalidateAll(Iterable<?> keys) {
    for (Object key : keys) {
      invalidate(key);
    }
  }

  @Override
  public void invalidateAll() {
    throw new UnsupportedOperationException();
  }

  @Override
  public CacheStats stats() {
    throw new UnsupportedOperationException();
  }

  @Override
  public ConcurrentMap<K, V> asMap() {
    throw new UnsupportedOperationException();
  }

  /**
   * Accumulates statistics during the operation of a {@link Cache} for presentation by {@link
   * Cache#stats}. This is solely intended for consumption by {@code Cache} implementors.
   *
   * @since 10.0
   */
  public interface StatsCounter {
    /**
     * Records cache hits. This should be called when a cache request returns a cached value.
     *
     * @param count the number of hits to record
     * @since 11.0
     */
    void recordHits(int count);

    /**
     * Records cache misses. This should be called when a cache request returns a value that was not
     * found in the cache. This method should be called by the loading thread, as well as by threads
     * blocking on the load. Multiple concurrent calls to {@link Cache} lookup methods with the same
     * key on an absent value should result in a single call to either {@code recordLoadSuccess} or
     * {@code recordLoadException} and multiple calls to this method, despite all being served by
     * the results of a single load operation.
     *
     * @param count the number of misses to record
     * @since 11.0
     */
    void recordMisses(int count);

    /**
     * Records the successful load of a new entry. This should be called when a cache request causes
     * an entry to be loaded, and the loading completes successfully. In contrast to {@link
     * #recordMisses}, this method should only be called by the loading thread.
     *
     * @param loadTime the number of nanoseconds the cache spent computing or retrieving the new
     *     value
     */
    @SuppressWarnings("GoodTime") // should accept a java.time.Duration
    void recordLoadSuccess(long loadTime);

    /**
     * Records the failed load of a new entry. This should be called when a cache request causes an
     * entry to be loaded, but an exception is thrown while loading the entry. In contrast to {@link
     * #recordMisses}, this method should only be called by the loading thread.
     *
     * @param loadTime the number of nanoseconds the cache spent computing or retrieving the new
     *     value prior to an exception being thrown
     */
    @SuppressWarnings("GoodTime") // should accept a java.time.Duration
    void recordLoadException(long loadTime);

    /**
     * Records the eviction of an entry from the cache. This should only been called when an entry
     * is evicted due to the cache's eviction strategy, and not as a result of manual {@linkplain
     * Cache#invalidate invalidations}.
     */
    void recordEviction();

    /**
     * Records the manual insert of a new entry.
     *
     * @since 20.0
     */
    void recordPut();

    /**
     * Returns a snapshot of this counter's values. Note that this may be an inconsistent view, as
     * it may be interleaved with update operations.
     */
    CacheStats snapshot();
  }

  /**
   * A thread-safe {@link StatsCounter} implementation for use by {@link Cache} implementors.
   *
   * @since 10.0
   */
  public static final class SimpleStatsCounter implements StatsCounter {
    private final LongAddable hitCount = LongAddables.create();
    private final LongAddable missCount = LongAddables.create();
    private final LongAddable loadSuccessCount = LongAddables.create();
    private final LongAddable loadExceptionCount = LongAddables.create();
    private final LongAddable totalLoadTime = LongAddables.create();
    private final LongAddable evictionCount = LongAddables.create();
    private final LongAddable putCount = LongAddables.create();

    /** Constructs an instance with all counts initialized to zero. */
    public SimpleStatsCounter() {}

    /** @since 11.0 */
    @Override
    public void recordHits(int count) {
      hitCount.add(count);
    }

    /** @since 11.0 */
    @Override
    public void recordMisses(int count) {
      missCount.add(count);
    }

    @SuppressWarnings("GoodTime") // b/122668874
    @Override
    public void recordLoadSuccess(long loadTime) {
      loadSuccessCount.increment();
      totalLoadTime.add(loadTime);
    }

    @SuppressWarnings("GoodTime") // b/122668874
    @Override
    public void recordLoadException(long loadTime) {
      loadExceptionCount.increment();
      totalLoadTime.add(loadTime);
    }

    @Override
    public void recordEviction() {
      evictionCount.increment();
    }

    @Override
    public void recordPut() {
      putCount.increment();
    }

    @Override
    public CacheStats snapshot() {
      return new CacheStats(
<<<<<<< HEAD
          hitCount.sum(),
          missCount.sum(),
          loadSuccessCount.sum(),
          loadExceptionCount.sum(),
          totalLoadTime.sum(),
          evictionCount.sum(),
          putCount.sum());
=======
          negativeToMaxValue(hitCount.sum()),
          negativeToMaxValue(missCount.sum()),
          negativeToMaxValue(loadSuccessCount.sum()),
          negativeToMaxValue(loadExceptionCount.sum()),
          negativeToMaxValue(totalLoadTime.sum()),
          negativeToMaxValue(evictionCount.sum()));
>>>>>>> a5ddc61f
    }

    /** Returns {@code value}, if non-negative. Otherwise, returns {@link Long#MAX_VALUE}. */
    private static long negativeToMaxValue(long value) {
      return (value >= 0) ? value : Long.MAX_VALUE;
    }

    /** Increments all counters by the values in {@code other}. */
    public void incrementBy(StatsCounter other) {
      CacheStats otherStats = other.snapshot();
      hitCount.add(otherStats.hitCount());
      missCount.add(otherStats.missCount());
      loadSuccessCount.add(otherStats.loadSuccessCount());
      loadExceptionCount.add(otherStats.loadExceptionCount());
      totalLoadTime.add(otherStats.totalLoadTime());
      evictionCount.add(otherStats.evictionCount());
    }
  }
}<|MERGE_RESOLUTION|>--- conflicted
+++ resolved
@@ -251,22 +251,13 @@
     @Override
     public CacheStats snapshot() {
       return new CacheStats(
-<<<<<<< HEAD
-          hitCount.sum(),
-          missCount.sum(),
-          loadSuccessCount.sum(),
-          loadExceptionCount.sum(),
-          totalLoadTime.sum(),
-          evictionCount.sum(),
-          putCount.sum());
-=======
           negativeToMaxValue(hitCount.sum()),
           negativeToMaxValue(missCount.sum()),
           negativeToMaxValue(loadSuccessCount.sum()),
           negativeToMaxValue(loadExceptionCount.sum()),
           negativeToMaxValue(totalLoadTime.sum()),
-          negativeToMaxValue(evictionCount.sum()));
->>>>>>> a5ddc61f
+          negativeToMaxValue(evictionCount.sum()),
+          negativeToMaxValue(putCount.sum()));
     }
 
     /** Returns {@code value}, if non-negative. Otherwise, returns {@link Long#MAX_VALUE}. */
